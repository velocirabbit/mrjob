--- conflicted
+++ resolved
@@ -27,12 +27,7 @@
         'install_requires': [
             'boto>=2.35.0',
             'filechunkio',
-<<<<<<< HEAD
-            'PyYAML>=3.10',
-=======
             'PyYAML>=3.08',
-            'simplejson>=2.0.9',
->>>>>>> 0996a417
         ],
         'provides': ['mrjob'],
         'test_suite': 'tests.suite.load_tests',
