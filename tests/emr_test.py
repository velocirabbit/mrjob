--- conflicted
+++ resolved
@@ -757,16 +757,9 @@
         runner._create_master_bootstrap_script(dest=script_path)
 
         assert not os.path.exists(script_path)
-<<<<<<< HEAD
-        
-        
+
+     
 class EMRNoMapperTest(MockEMRAndS3TestCase):
-=======
-
-
-class TestCat(MockEMRAndS3TestCase):
->>>>>>> 92799b1a
-
     @setup
     def make_tmp_dir(self):
         self.tmp_dir = tempfile.mkdtemp()
@@ -774,8 +767,7 @@
     @teardown
     def rm_tmp_dir(self):
         shutil.rmtree(self.tmp_dir)
-
-<<<<<<< HEAD
+    
     def test_no_mapper(self):
         # read from STDIN, a local file, and a remote file
         stdin = StringIO('foo\nbar\n')
@@ -812,7 +804,17 @@
 
         assert_equal(sorted(results),
                      [(1, 'qux'), (2, 'bar'), (2, 'foo'), (5, None)])
-=======
+
+
+class TestCat(MockEMRAndS3TestCase):
+    @setup
+    def make_tmp_dir(self):
+        self.tmp_dir = tempfile.mkdtemp()
+
+    @teardown
+    def rm_tmp_dir(self):
+        shutil.rmtree(self.tmp_dir)
+
     def test_cat_uncompressed(self):
         local_input_path = os.path.join(self.tmp_dir, 'input')
         with open(local_input_path, 'w') as input_file:
@@ -857,4 +859,3 @@
                 output.append(line)
 
         assert_equal(output, ['bar\n', 'bar\n', 'foo\n'])
->>>>>>> 92799b1a
