# Copyright 2009-2016 Yelp and Contributors
#
# Licensed under the Apache License, Version 2.0 (the "License");
# you may not use this file except in compliance with the License.
# You may obtain a copy of the License at
#
# http://www.apache.org/licenses/LICENSE-2.0
#
# Unless required by applicable law or agreed to in writing, software
# distributed under the License is distributed on an "AS IS" BASIS,
# WITHOUT WARRANTIES OR CONDITIONS OF ANY KIND, either express or implied.
# See the License for the specific language governing permissions and
# limitations under the License.
"""Mercilessly taunt an Amazonian river dolphin.

This is by no means a complete mock of boto3, just what we need for tests.
"""
import hashlib
import itertools
import json
import os
import shutil
import tempfile
import time
from datetime import datetime
from datetime import timedelta
from io import BytesIO

import boto3
import botocore.config
from boto3.exceptions import S3UploadFailedError
from botocore.exceptions import ClientError
<<<<<<< HEAD

from mrjob.aws import _boto3_now
=======
from dateutil.tz import tzutc

try:
    import boto.emr.connection
    from boto.emr.instance_group import InstanceGroup
    from boto.emr.step import JarStep
    import boto.exception
    import boto.utils
    boto  # quiet "redefinition of unused ..." warning from pyflakes
except ImportError:
    boto = None

from mrjob.aws import _DEFAULT_AWS_REGION
>>>>>>> e83a659e
from mrjob.compat import map_version
from mrjob.compat import version_gte
from mrjob.conf import combine_dicts
from mrjob.conf import combine_values
from mrjob.emr import _EMR_LOG_DIR
from mrjob.emr import EMRJobRunner
from mrjob.parse import is_s3_uri
from mrjob.parse import parse_s3_uri

from tests.mockssh import create_mock_ssh_script
from tests.mockssh import mock_ssh_dir
from tests.mr_two_step_job import MRTwoStepJob
from tests.py2 import Mock
from tests.py2 import MagicMock
from tests.py2 import patch
from tests.sandbox import SandboxedTestCase

# list_clusters() only returns this many results at a time
DEFAULT_MAX_CLUSTERS_RETURNED = 50

# list_steps() only returns this many results at a time
DEFAULT_MAX_STEPS_RETURNED = 50

# Size of each chunk returned by the MockS3Object iterator
SIMULATED_BUFFER_SIZE = 256

# what partial versions and "latest" map to, as of 2015-07-15
AMI_VERSION_ALIASES = {
    None: '1.0.0',  # API does this for old accounts
    '2.0': '2.0.6',
    '2.1': '2.1.4',
    '2.2': '2.2.4',
    '2.3': '2.3.6',
    '2.4': '2.4.11',
    '3.0': '3.0.4',
    '3.1': '3.1.4',
    '3.2': '3.2.3',
    '3.3': '3.3.2',
    '3.4': '3.4.0',
    '3.5': '3.5.0',
    '3.6': '3.6.0',
    '3.7': '3.7.0',
    '3.8': '3.8.0',
    '3.9': '3.9.0',
    '3.10': '3.10.0',
    '3.11': '3.11.0',
    'latest': '2.4.2',
}

# versions of hadoop for each AMI
AMI_HADOOP_VERSION_UPDATES = {
    '1.0.0': '0.20',
    '2.0.0': '0.20.205',
    '2.2.0': '1.0.3',
    '3.0.0': '2.2.0',
    '3.1.0': '2.4.0',
    '4.0.0': '2.6.0',
    '4.3.0': '2.7.1',
    '4.5.0': '2.7.2',
    '4.8.2': '2.7.3',
    '5.0.0': '2.7.2',
    '5.0.3': '2.7.3',
}

# need to fill in a version for non-Hadoop applications
DUMMY_APPLICATION_VERSION = '0.0.0'


### Errors ###

def err_xml(message, type='Sender', code='ValidationError'):
    """Use this to create the body of boto response errors."""
    return """\
<ErrorResponse xmlns="http://elasticmapreduce.amazonaws.com/doc/2009-03-31">
  <Error>
    <Type>%s</Type>
    <Code>%s</Code>
    <Message>%s</Message>
  </Error>
  <RequestId>eeeeeeee-eeee-eeee-eeee-eeeeeeeeeeee</RequestId>
</ErrorResponse>""" % (type, code, message)


### Test Case ###

class MockBotoTestCase(SandboxedTestCase):

    # if a test needs to create an EMR client more than this many
    # times, there's probably a problem with simulating progress
    MAX_EMR_CLIENTS = 100

    @classmethod
    def setUpClass(cls):
        # we don't care what's in this file, just want mrjob to stop creating
        # and deleting a complicated archive.
        cls.fake_mrjob_zip_path = tempfile.mkstemp(
            prefix='fake_mrjob_', suffix='.zip')[1]

    @classmethod
    def tearDownClass(cls):
        if os.path.exists(cls.fake_mrjob_zip_path):
            os.remove(cls.fake_mrjob_zip_path)

    def setUp(self):
        # patch boto3
        self.mock_emr_failures = set()
        self.mock_emr_self_termination = set()
        self.mock_emr_clusters = {}
        self.mock_emr_output = {}
        self.mock_iam_instance_profiles = {}
        self.mock_iam_role_attached_policies = {}
        self.mock_iam_roles = {}
        self.mock_s3_fs = {}

        self.emr_client_counter = itertools.repeat(
            None, self.MAX_EMR_CLIENTS)

        self.start(patch.object(boto3, 'client', self.client))
        self.start(patch.object(boto3, 'resource', self.resource))

        super(MockBotoTestCase, self).setUp()

        # patch slow things
        def fake_create_mrjob_zip(mocked_self, *args, **kwargs):
            mocked_self._mrjob_zip_path = self.fake_mrjob_zip_path
            return self.fake_mrjob_zip_path

        self.start(patch.object(
            EMRJobRunner, '_create_mrjob_zip',
            fake_create_mrjob_zip))

        self.start(patch.object(time, 'sleep'))

    def add_mock_s3_data(self, data, age=None, location=None):
        """Update self.mock_s3_fs with a map from bucket name
        to key name to data."""
        add_mock_s3_data(self.mock_s3_fs, data, age, location)

    def add_mock_emr_cluster(self, cluster):
        if cluster.id in self.mock_emr_clusters:
            raise ValueError('mock cluster %s already exists' % cluster.id)

        for field in ('_bootstrapactions', '_instancegroups', '_steps'):
            if not hasattr(cluster, field):
                setattr(cluster, field, [])

        if not hasattr(cluster, 'name'):
            cluster.name = cluster.id[2:]

        if not hasattr(cluster, 'normalizedinstancehours'):
            cluster.normalizedinstancehours = '0'

        self.mock_emr_clusters[cluster.id] = cluster

    def prepare_runner_for_ssh(self, runner, num_slaves=0):
        # TODO: Refactor this abomination of a test harness

        # Set up environment variables
        os.environ['MOCK_SSH_VERIFY_KEY_FILE'] = 'true'

        # Create temporary directories and add them to MOCK_SSH_ROOTS
        master_ssh_root = tempfile.mkdtemp(prefix='master_ssh_root.')
        os.environ['MOCK_SSH_ROOTS'] = 'testmaster=%s' % master_ssh_root
        mock_ssh_dir('testmaster', _EMR_LOG_DIR + '/hadoop/history')

        if not hasattr(self, 'slave_ssh_roots'):
            self.slave_ssh_roots = []

        self.addCleanup(self.teardown_ssh, master_ssh_root)

        # Make the fake binary
        os.mkdir(os.path.join(master_ssh_root, 'bin'))
        self.ssh_bin = os.path.join(master_ssh_root, 'bin', 'ssh')
        create_mock_ssh_script(self.ssh_bin)

        # Make a fake keyfile so that the 'file exists' requirements are
        # satsified
        self.keyfile_path = os.path.join(master_ssh_root, 'key.pem')
        with open(self.keyfile_path, 'w') as f:
            f.write('I AM DEFINITELY AN SSH KEY FILE')

        # Tell the runner to use the fake binary
        runner._opts['ssh_bin'] = [self.ssh_bin]
        # Also pretend to have an SSH key pair file
        runner._opts['ec2_key_pair_file'] = self.keyfile_path

        # use fake hostname
        runner._address_of_master = MagicMock(return_value='testmaster')
        runner._master_private_ip = MagicMock(return_value='172.172.172.172')

        # re-initialize fs
        runner._fs = None
        #runner.fs

    # TODO: this should be replaced
    def add_slave(self):
        """Add a mocked slave to the cluster. Caller is responsible for setting
        runner._opts['num_ec2_instances'] to the correct number.
        """
        slave_num = len(self.slave_ssh_roots)
        new_dir = tempfile.mkdtemp(prefix='slave_%d_ssh_root.' % slave_num)
        self.slave_ssh_roots.append(new_dir)
        os.environ['MOCK_SSH_ROOTS'] += (':testmaster!testslave%d=%s'
                                         % (slave_num, new_dir))

    def teardown_ssh(self, master_ssh_root):
        shutil.rmtree(master_ssh_root)
        for path in self.slave_ssh_roots:
            shutil.rmtree(path)

    def make_runner(self, *args):
        """create a dummy job, and call make_runner() on it.
        Use this in a with block:

        with self.make_runner() as runner:
            ...
        """
        stdin = BytesIO(b'foo\nbar\n')
        mr_job = MRTwoStepJob(['-r', 'emr'] + list(args))
        mr_job.sandbox(stdin=stdin)

        return mr_job.make_runner()

    def run_and_get_cluster(self, *args):
        # TODO: not sure why we include -v
        with self.make_runner('-v', *args) as runner:
            runner.run()
            return runner._describe_cluster()

    # mock boto3.client()
    def client(self, service_name, **kwargs):
        if service_name == 'emr':
            try:
                next(self.emr_client_counter)
            except StopIteration:
                raise AssertionError(
                    'Too many connections to mock EMR, may be stalled')

            kwargs['mock_s3_fs'] = self.mock_s3_fs
            kwargs['mock_emr_clusters'] = self.mock_emr_clusters
            kwargs['mock_emr_failures'] = self.mock_emr_failures
            kwargs['mock_emr_self_termination'] = (
                self.mock_emr_self_termination)
            kwargs['mock_emr_output'] = self.mock_emr_output
            return MockEMRClient(**kwargs)

        elif service_name == 'iam':
            kwargs['mock_iam_instance_profiles'] = (
                self.mock_iam_instance_profiles)
            kwargs['mock_iam_roles'] = self.mock_iam_roles
            kwargs['mock_iam_role_attached_policies'] = (
                self.mock_iam_role_attached_policies)
            return MockIAMClient(**kwargs)

        elif service_name == 's3':
            kwargs['mock_s3_fs'] = self.mock_s3_fs
            return MockS3Client(**kwargs)
        else:
            raise NotImplementedError(
                'mock %s service not supported' % service_name)

    # mock boto3.resource()
    def resource(self, service_name, **kwargs):
        if service_name == 's3':
            kwargs['mock_s3_fs'] = self.mock_s3_fs
            return MockS3Resource(**kwargs)
        else:
            raise NotImplementedError(
                'mock %s resource not supported' % service_name)


### S3 ###

def add_mock_s3_data(mock_s3_fs, data, age=None, location=None):
    """Update mock_s3_fs with a map from bucket name to key name to data.

    :param age: a timedelta
    :param location string: the bucket's location cosntraint (a region name)
    """
    age = age or timedelta(0)
    time_modified = _boto3_now() - age

    for bucket_name, key_name_to_bytes in data.items():
        bucket = mock_s3_fs.setdefault(bucket_name,
                                       {'keys': {}, 'location': ''})

        for key_name, key_data in key_name_to_bytes.items():
            if not isinstance(key_data, bytes):
                raise TypeError('mock s3 data must be bytes')
            bucket['keys'][key_name] = (key_data, time_modified)

        if location is not None:
            bucket['location'] = location


def _no_such_bucket_error(bucket_name, operation_name):
    return ClientError(
        dict(
            Error=dict(
                Bucket=bucket_name,
                Code='NoSuchBucket',
                Message='The specified bucket does not exist',
            ),
            ResponseMetadata=dict(
                HTTPStatusCode=404
            ),
        ),
        operation_name)


def _no_such_key_error(key_name, operation_name):
    return ClientError(
        dict(
            Error=dict(
                Code='NoSuchKey',
                Key=key_name,
                Message='The specified key does not exist',
            ),
            ResponseMetadata=dict(
                HTTPStatusCode=404,
            ),
        ),
        operation_name,
    )


class MockS3Client(object):
    """Mock out boto3 S3 client

    :param mock_s3_fs: Maps bucket name to a dictionary with the keys *keys*
                       and *location*. *keys* maps key name to tuples of
                       ``(data, time_modified)``. *data* is bytes, and
                        *time_modified* is a UTC
                        :py:class:`~datetime.datetime`. *location* is an
                        optional location constraint for the bucket
                        (a region name).
    """
    def __init__(self,
                 aws_access_key_id=None,
                 aws_secret_access_key=None,
                 aws_session_token=None,
                 endpoint_url=None,
                 region_name=None,
                 mock_s3_fs=None):

        self.mock_s3_fs = mock_s3_fs

        region_name = region_name or _DEFAULT_AWS_REGION
        if not endpoint_url:
            if region_name == _DEFAULT_AWS_REGION:
                endpoint_url = 'https://s3.amazonaws.com'
            else:
                endpoint_url = 'https://s3-%s.amazonaws.com' % region_name

        self.meta = MockObject(
            endpoint_url=endpoint_url,
            region_name=region_name)

    def _check_bucket_exists(self, bucket_name, operation_name):
        if bucket_name not in self.mock_s3_fs:
            raise _no_such_bucket_error(bucket_name, operation_name)

    def create_bucket(self, Bucket, CreateBucketConfiguration=None):
        # boto3 doesn't seem to mind if you try to create a bucket that exists
        if Bucket not in self.mock_s3_fs:
            location = (CreateBucketConfiguration or {}).get(
                'LocationConstraint', '')
            self.mock_s3_fs[Bucket] = dict(keys={}, location=location)

        # "Location" here actually refers to the bucket name
        return dict(Location=('/' + Bucket))

    def get_bucket_location(self, Bucket):
        self._check_bucket_exists(Bucket, 'GetBucketLocation')

        location_constraint = self.mock_s3_fs[Bucket].get('location') or None

        return dict(LocationConstraint=location_constraint)


class MockS3Resource(object):
    """Mock out boto3 S3 resource"""
    def __init__(self,
                 aws_access_key_id=None,
                 aws_secret_access_key=None,
                 aws_session_token=None,
                 endpoint_url=None,
                 region_name=None,
                 mock_s3_fs=None):

        self.mock_s3_fs = mock_s3_fs

        self.meta = MockObject(
            client=MockS3Client(
                aws_access_key_id=aws_access_key_id,
                aws_secret_access_key=aws_secret_access_key,
                aws_session_token=aws_session_token,
                endpoint_url=endpoint_url,
                region_name=region_name,
                mock_s3_fs=mock_s3_fs
            )
        )

        self.buckets = MockObject(
            all=self._buckets_all,
        )

    def Bucket(self, name):
        # boto3's Bucket() doesn't care if the bucket exists
        return MockS3Bucket(self.meta.client, name)

    def _buckets_all(self):
        # technically, this only lists buckets we own, but our mock fs
        # doesn't simulate buckets owned by others
        for bucket_name in sorted(self.meta.client.mock_s3_fs):
            yield self.Bucket(bucket_name)


class MockS3Bucket(object):
    """Mock out boto3 bucket
    """
    def __init__(self, client, name):
        """Create a mock bucket with the given name and client
        """
        self.name = name
        self.meta = MockObject(client=client)

        self.objects = MockObject(
            all=self._objects_all,
            filter=self._objects_filter)

    def Object(self, key):
        return MockS3Object(self.meta.client, self.name, key)

    def _objects_all(self):
        return self._objects_filter()

    def _objects_filter(self, Prefix=None):
        self._check_bucket_exists('ListObjects')

        # there are several other keyword arguments that we don't support
        mock_s3_fs = self.meta.client.mock_s3_fs

        for key in sorted(mock_s3_fs[self.name]['keys']):
            if Prefix and not key.startswith(Prefix):
                continue

            key = self.Object(key)
            # emulate ObjectSummary by pre-filling size, e_tag, etc.
            key.get()
            yield key

    def _check_bucket_exists(self, operation_name):
        if self.name not in self.meta.client.mock_s3_fs:
            raise _no_such_bucket_error(self.name, operation_name)


class MockS3Object(object):
    """Mock out s3.Object"""

    def __init__(self, client, bucket_name, key):
        self.bucket_name = bucket_name
        self.key = key

        self.meta = MockObject(client=client)

    def delete(self):
        mock_keys = self._mock_bucket_keys('DeleteObject')

        # okay if key doesn't exist
        if self.key in mock_keys:
            del mock_keys[self.key]

        return {}

    def get(self):
        key_data, mtime = self._get_key_data_and_mtime()

        # fill in known attributes
        m = hashlib.md5()
        m.update(key_data)

        self.e_tag = '"%s"' % m.hexdigest()
        self.last_modified = mtime
        self.size = len(key_data)

        return dict(
            Body=MockStreamingBody(key_data),
            ContentLength=self.size,
            ETag=self.e_tag,
            LastModified=self.last_modified,
        )

    def put(self, Body):
        if not isinstance(Body, bytes):
            raise NotImplementedError('mock put() only support bytes')

        mock_keys = self._mock_bucket_keys('PutObject')

        if isinstance(Body, bytes):
            data = Body
        elif hasattr(Body, 'read'):
            data = Body.read()

        if not isinstance(data, bytes):
            raise TypeError('Body or Body.read() must be bytes')

        mock_keys[self.key] = (data, _boto3_now())

    def upload_file(self, path, Config=None):
        if self.bucket_name not in self.meta.client.mock_s3_fs:
            # upload_file() is a higher-order operation, has fancy errors
            raise S3UploadFailedError(
                'Failed to upload %s to %s/%s: %s' % (
                    path, self.bucket_name, self.key,
                    str(_no_such_bucket_error('PutObject'))))

        mock_keys = self._mock_bucket_keys('PutObject')
        with open(path, 'rb') as f:
            mock_keys[self.key] = (f.read(), _boto3_now())

    def __getattr__(self, key):
        if key in ('e_tag', 'last_modified', 'size'):
            try:
                self.get()
            except ClientError:
                pass

        if hasattr(self, key):
            return getattr(self, key)
        else:
            raise AttributeError(
                "'s3.Object' object has no attribute '%s'" % key)

    def _mock_bucket_keys(self, operation_name):
        self._check_bucket_exists(operation_name)

        return self.meta.client.mock_s3_fs[self.bucket_name]['keys']

    def _check_bucket_exists(self, operation_name):
        if self.bucket_name not in self.meta.client.mock_s3_fs:
            raise _no_such_bucket_error(self.bucket_name, operation_name)

    def _get_key_data_and_mtime(self):
        """Return (key_data, time_modified)."""
        mock_keys = self._mock_bucket_keys('GetBucket')

        if self.key not in mock_keys:
            raise _no_such_key_error(self.key, 'GetObject')

        return mock_keys[self.key]


class MockStreamingBody(object):
    """Mock of boto3's not-really-a-fileobj for reading from S3"""

    def __init__(self, data):
        if not isinstance(data, bytes):
            raise TypeError

        self._data = data
        self._offset = 0

    def read(self, amt=None):
        start = self._offset

        if amt is None:
            end = len(self._data)
        else:
            end = start + amt

        self._offset = end
        return self._data[start:end]


### EMR ###

class MockEMRClient(object):
    """Mock out boto3 EMR clients. This actually handles a small
    state machine that simulates EMR clusters."""

    def __init__(self,
                 aws_access_key_id=None,
                 aws_secret_access_key=None,
                 aws_session_token=None,
                 endpoint_url=None,
                 region_name=None,
                 mock_s3_fs=None,
                 mock_emr_clusters=None,
                 mock_emr_failures=None,
                 mock_emr_self_termination=None,
                 mock_emr_output=None,
                 max_clusters_returned=DEFAULT_MAX_CLUSTERS_RETURNED,
                 max_steps_returned=DEFAULT_MAX_STEPS_RETURNED):
        """Create a mock version boto3 EMR clients.

        By default, jobs will run to conclusion, and if their output dir
        is on S3, create a single empty output file. You can manually
        decide that some jobs will fail, or give them different output
        by setting mock_emr_failures/mock_emr_output.

        Clusters are given IDs j-MOCKCLUSTER0, j-MOCKCLUSTER1, etc.
        Step numbers are 0-indexed.

        Extra args:
        :param mock_s3_fs: a mock S3 filesystem to point to (usually you just
                            want to use an empty dictionary).
        :param mock_emr_clusters: map from cluster ID to an EMRObject, in the
                                  format returned by describe_cluster(), plus
                                 ``_bootstrapactions``, ``_instancegroups``,
                                 and ``_steps`` fields.
        :param mock_emr_failures: a set of ``(cluster ID, step_num)`` for steps
                                  that should fail.
        :param mock_emr_self_termination: a set of cluster IDs that should
                                          simulate master node termination
                                          once cluster is up
        :param mock_emr_output: a map from ``(cluster ID, step_num)`` to a
                                list of ``str``s representing file contents to
                                output when the job completes
        :type max_clusters_returned: int
        :param max_clusters_returned: the maximum number of clusters that
                                       :py:meth:`list_clusters` can return,
                                       to simulate a real limitation of EMR
        :type max_steps_returned: int
        :param max_steps_returned: the maximum number of clusters that
                                   :py:meth:`list_steps` can return,
                                   to simulate a real limitation of EMR
        :type max_days_ago: int
        :param max_days_ago: the maximum amount of days that EMR will go back
                             in time
        """
        # check this now; strs will cause problems later in Python 3
        if mock_emr_output and any(
                any(not isinstance(part, bytes) for part in parts)
                for parts in mock_emr_output.values()):
            raise TypeError('mock EMR output must be bytes')

        self.mock_s3_fs = combine_values({}, mock_s3_fs)
        self.mock_emr_clusters = combine_values({}, mock_emr_clusters)
        self.mock_emr_failures = combine_values(set(), mock_emr_failures)
        self.mock_emr_self_termination = combine_values(
            set(), mock_emr_self_termination)
        self.mock_emr_output = combine_values({}, mock_emr_output)
        self.max_clusters_returned = max_clusters_returned
        self.max_steps_returned = max_steps_returned

        # use botocore to translate region_name to endpoint_url
        real_client = real_boto3_client(
            'emr',
            endpoint_url=endpoint_url,
            region_name=region_name,
            config=botocore.config.Config(region_name='us-east-1'))

        self.meta = MockObject(
            endpoint_url=real_client.meta.endpoint_url,
            region_name=real_client.meta.region_name)

    # TODO: *now* is not a param to the real run_jobflow(), rename to _now
    def run_jobflow(self,
                    name, log_uri=None, ec2_keyname=None,
                    availability_zone=None,
                    master_instance_type='m1.small',
                    slave_instance_type='m1.small', num_instances=1,
                    action_on_failure='TERMINATE_CLUSTER', keep_alive=False,
                    enable_debugging=False,
                    hadoop_version=None,
                    steps=None,
                    bootstrap_actions=[],
                    instance_groups=None,
                    additional_info=None,
                    ami_version=None,
                    now=None,
                    api_params=None,
                    visible_to_all_users=None,
                    job_flow_role=None,
                    service_role=None,
                    _id=None):
        """Mock of run_jobflow().
        """
        if now is None:
            now = _boto3_now()

        # convert api_params into MockEmrObject
        api_params_obj = _api_params_to_emr_object(api_params or {})

        # default fields that can be set from api_params
        if job_flow_role is None:
            job_flow_role = (api_params or {}).get('JobFlowRole')

        if job_flow_role is None:
            raise boto.exception.EmrResponseError(
                400, 'Bad Request', body=err_xml(
                    'InstanceProfile is required for creating cluster'))

        if service_role is None:
            service_role = (api_params or {}).get('ServiceRole')

        if service_role is None:
            raise boto.exception.EmrResponseError(
                400, 'Bad Request', body=err_xml(
                    'ServiceRole is required for creating cluster'))

        if visible_to_all_users is None:
            if api_params and 'VisibleToAllUsers' in api_params:
                if api_params['VisibleToAllUsers'] not in ('true', 'false'):
                    raise boto.exception.EmrResponseError(
                        400, 'Bad Request', err_xml(
                            'boolean must follow xsd1.1 definition',
                            code='MalformedInput'))
                visible_to_all_users = (
                    api_params['VisibleToAllUsers'] == 'true')

        release_label = None
        if api_params and api_params.get('ReleaseLabel'):
            release_label = api_params['ReleaseLabel']

        if release_label and ami_version:
            raise boto.exception.EmrResponseError(
                400, 'Bad Request', body=err_xml(
                    'Only one AMI version and release label may be specified.'
                    ' Provided AMI: %s, release label: %s.' % (
                        ami_version, release_label)))

        # API no longer allows you to explicitly specify 1.x versions
        if ami_version and ami_version.startswith('1.'):
            raise boto.exception.EmrResponseError(
                400, 'Bad Request', body=err_xml(
                    'Job flow role is not compatible with the supplied'
                    ' AMI version'))

        # figure out actual ami version (ami_version) and params for
        # 2.x and 3.x clusters (requested_ami_version,
        # running_ami_version)
        if release_label:
            ami_version = release_label.lstrip('emr-')
            requested_ami_version = None
            running_ami_version = None
        else:
            requested_ami_version = ami_version
            # translate "latest" and None
            ami_version = AMI_VERSION_ALIASES.get(ami_version, ami_version)
            running_ami_version = ami_version

        # determine hadoop version
        running_hadoop_version = map_version(
            ami_version, AMI_HADOOP_VERSION_UPDATES)

        # if hadoop_version is set, it should match AMI version
        # (this is probably no longer relevant to mrjob)
        if not (hadoop_version is None or
                hadoop_version == running_hadoop_version):
            raise boto.exception.EmrResponseError(
                400, 'Bad Request', body=err_xml(
                    'The requested AMI version does not support the requested'
                    ' Hadoop version'))

        # Applications
        application_objs = getattr(api_params_obj, 'applications', [])

        if version_gte(ami_version, '4'):
            application_names = set(a.name for a in application_objs)

            # if Applications is set but doesn't include Hadoop, the
            # cluster description won't either! (Even though Hadoop is
            # in fact installed.)
            if not application_names:
                application_names = set(['Hadoop'])

            applications = []
            for app_name in sorted(application_names):
                if app_name == 'Hadoop':
                    version = running_hadoop_version
                else:
                    version = DUMMY_APPLICATION_VERSION

                applications.append(
                    MockEmrObject(name=app_name, version=version))
        else:
            if application_objs:
                raise boto.exception.EmrResponseError(
                    400, 'Bad Request', body=err_xml(
                        'Cannot specify applications when AMI version is used.'
                        ' Specify supported products or new supported products'
                        ' instead.'))

            applications = [MockEmrObject(
                name='hadoop',  # lowercase on older AMIs
                version=running_hadoop_version
            )]

        # Configurations
        if hasattr(api_params_obj, 'configurations'):
            configurations = api_params_obj.configurations
            _normalize_configuration_objs(configurations)
        else:
            configurations = None

        if configurations and not version_gte(ami_version, '4'):
            raise boto.exception.EmrResponseError(
                400, 'Bad Request', body=err_xml(
                    'Cannot specify configurations when AMI version is used.'))

        # optional subnet (we don't do anything with this other than put it
        # in ec2instanceattributes)
        ec2_subnet_id = (api_params or {}).get('Instances.Ec2SubnetId')

        # create a MockEmrObject corresponding to the job flow. We only
        # need to fill in the fields that EMRJobRunner uses
        steps = steps or []

        cluster_id = _id or 'j-MOCKCLUSTER%d' % len(self.mock_emr_clusters)
        assert cluster_id not in self.mock_emr_clusters

        cluster = MockEmrObject(
            applications=applications,
            autoterminate=('false' if keep_alive else 'true'),
            configurations=configurations,
            ec2instanceattributes=MockEmrObject(
                ec2availabilityzone=availability_zone,
                ec2keyname=ec2_keyname,
                ec2subnetid=ec2_subnet_id,
                iaminstanceprofile=job_flow_role,
            ),
            id=cluster_id,
            loguri=log_uri,
            # TODO: set this later, once cluster is running
            masterpublicdnsname='mockmaster%d' % len(self.mock_emr_clusters),
            name=name,
            normalizedinstancehours='0',
            releaselabel=release_label,
            requestedamiversion=requested_ami_version,
            runningamiversion=running_ami_version,
            servicerole=service_role,
            status=MockEmrObject(
                state='STARTING',
                statechangereason=MockEmrObject(),
                timeline=MockEmrObject(
                    creationdatetime=to_iso8601(now)),
            ),
            tags=[],
            terminationprotected='false',
            visibletoallusers=('true' if visible_to_all_users else 'false')
        )

        # this other information we want to store about the cluster doesn't
        # actually get returned by DescribeCluster, so we keep it in
        # "hidden" fields.

        # need api_params for testing purposes
        cluster._api_params = api_params

        # bootstrap actions
        cluster._bootstrapactions = self._build_bootstrap_actions(
            bootstrap_actions)

        # instance groups
        if instance_groups:
            cluster._instancegroups = (
                self._build_instance_groups_from_list(instance_groups))
        else:
            cluster._instancegroups = (
                self._build_instance_groups_from_type_and_count(
                    master_instance_type, slave_instance_type, num_instances))

        # 3.x AMIs don't support m1.small
        if version_gte(ami_version, '3') and any(
                ig.instancetype == 'm1.small'
                for ig in cluster._instancegroups):
            raise boto.exception.EmrResponseError(
                400, 'Bad Request', body=err_xml(
                    'm1.small instance type is not supported with AMI'
                    ' version %s' % ami_version))

        # will handle steps arg in a moment
        cluster._steps = []

        self.mock_emr_clusters[cluster_id] = cluster

        # use add_jobflow_steps() to handle steps
        steps = list(steps or ())
        if enable_debugging:
            steps = [DEBUGGING_STEP] + steps

        self.add_jobflow_steps(cluster_id, steps, now=now)

        return cluster_id

    def _build_bootstrap_actions(self, bootstrap_actions):
        return [
            MockEmrObject(name=action.name,
                          scriptpath=action.path,
                          args=[MockEmrObject(value=str(v)) for v
                                in action.bootstrap_action_args])
            for action in bootstrap_actions
        ]

    def _build_instance_groups_from_list(self, instance_groups):
        mock_groups = []
        roles = set()

        for instance_group in instance_groups:
            # check num_instances
            if instance_group.num_instances < 1:
                raise boto.exception.EmrResponseError(
                    400, 'Bad Request', body=err_xml(
                        'An instance group must have at least one instance'))

            emr_group = MockEmrObject(
                id='ig-FAKE',
                instancegrouptype=instance_group.role,
                instancetype=instance_group.type,
                market=instance_group.market,
                name=instance_group.name,
                requestedinstancecount=str(instance_group.num_instances),
                runninginstancecount='0',
                status=MockEmrObject(state='PROVISIONING'),
            )

            if instance_group.market == 'SPOT':
                bid_price = instance_group.bidprice

                # simulate EMR's bid price validation
                try:
                    float(bid_price)
                except (TypeError, ValueError):
                    raise boto.exception.EmrResponseError(
                        400, 'Bad Request', body=err_xml(
                            'The bid price supplied for an instance group is'
                            ' invalid'))

                if '.' in bid_price and len(bid_price.split('.', 1)[1]) > 3:
                    raise boto.exception.EmrResponseError(
                        400, 'Bad Request', body=err_xml(
                            'No more than 3 digits are allowed after decimal'
                            ' place in bid price'))

                emr_group.bidprice = bid_price

            # check for duplicate role
            if instance_group.role in roles:
                role_desc = instance_group.role.lower()
                raise boto.exception.EmrResponseError(
                    400, 'Bad Request', body=err_xml(
                        'Multiple %s instance groups supplied, you'
                        ' must specify exactly one %s instance group' %
                        (role_desc, role_desc)))

            roles.add(instance_group.role)

            # check for multiple master instances
            if instance_group.role == 'MASTER':
                if instance_group.num_instances != 1:
                    raise boto.exception.EmrResponseError(
                        400, 'Bad Request', body=err_xml(
                            'A master instance group must specify a single'
                            ' instance'))

            # add mock instance group
            mock_groups.append(emr_group)

        # TASK roles require CORE roles (to host HDFS)
        if 'TASK' in roles and 'CORE' not in roles:
            raise boto.exception.EmrResponseError(
                400, 'Bad Request', body=err_xml(
                    'Clusters with task nodes must also define core'
                    ' nodes.'))

        # MASTER role is required
        if 'MASTER' not in roles:
            raise boto.exception.EmrResponseError(
                400, 'Bad Request', body=err_xml(
                    'Zero master instance groups supplied, you must'
                    ' specify exactly one master instance group'))

        # Done!
        return mock_groups

    def _build_instance_groups_from_type_and_count(
            self, master_instance_type, slave_instance_type, num_instances):

        # going to pass this to _build_instance_groups_from_list()
        instance_groups = []

        instance_groups.append(
            InstanceGroup(num_instances=1,
                          role='MASTER',
                          type=master_instance_type,
                          market='ON_DEMAND',
                          name='master'))

        if num_instances > 1:
            instance_groups.append(
                InstanceGroup(num_instances=(num_instances - 1),
                              role='CORE',
                              type=slave_instance_type,
                              market='ON_DEMAND',
                              name='core'))

        return self._build_instance_groups_from_list(instance_groups)

    def _get_mock_cluster(self, cluster_id):
        if not cluster_id in self.mock_emr_clusters:
            raise boto.exception.S3ResponseError(404, 'Not Found')

        return self.mock_emr_clusters[cluster_id]

    def add_jobflow_steps(self, jobflow_id, steps, now=None):
        self._enforce_strict_ssl()

        if now is None:
            now = _boto3_now()

        cluster = self._get_mock_cluster(jobflow_id)

        for step in steps:
            step_config = MockEmrObject(
                args=[MockEmrObject(value=a) for a in step.args()],
                jar=step.jar(),
                mainclass=step.main_class())
            # there's also a "properties" field, but boto doesn't handle it

            step_status = MockEmrObject(
                state='PENDING',
                timeline=MockEmrObject(
                    creationdatetime=to_iso8601(now)),
            )

            cluster._steps.append(MockEmrObject(
                actiononfailure=step.action_on_failure,
                config=step_config,
                id=('s-MOCKSTEP%d' % len(cluster._steps)),
                name=step.name,
                status=step_status,
            ))

    def add_tags(self, resource_id, tags):
        """Simulate successful creation of new metadata tags for the specified
        resource id.
        """
        self._enforce_strict_ssl()

        cluster = self._get_mock_cluster(resource_id)

        if not tags:
            raise boto.exception.EmrResponseError(
                400, 'Bad Request', body=err_xml(
                    'Tags cannot be null or empty.',
                    code='InvalidRequestException'))

        for key, value in sorted(tags.items()):
            value = value or ''

            for tag_obj in cluster.tags:
                if tag_obj.key == key:
                    tag_obj.value == value
                    break
            else:
                cluster.tags.append(MockEmrObject(
                    key=key, value=value))

        return True

    def describe_cluster(self, cluster_id):
        self._enforce_strict_ssl()

        cluster = self._get_mock_cluster(cluster_id)

        if cluster.status.state == 'TERMINATING':
            # simulate progress, to support
            # _wait_for_logs_on_s3()
            self.simulate_progress(cluster_id)

        return cluster

    def describe_step(self, cluster_id, step_id):
        self._enforce_strict_ssl()

        # simulate progress, to support _wait_for_steps_to_complete()
        self.simulate_progress(cluster_id)

        # make sure that we only call list_steps() when we've patched
        # around https://github.com/boto/boto/issues/3268
        if 'StartDateTime' not in boto.emr.emrobject.ClusterTimeline.Fields:
            raise Exception('called un-patched version of describe_step()!')

        cluster = self._get_mock_cluster(cluster_id)

        for step in cluster._steps:
            if step.id == step_id:
                return step

        raise boto.exception.EmrResponseError(
            400, 'Bad Request', body=err_xml(
                "Step id '%s' is not valid." % step_id))

    def list_bootstrap_actions(self, cluster_id, marker=None):
        self._enforce_strict_ssl()

        if marker is not None:
            raise NotImplementedError(
                'marker not simulated for ListBootstrapActions')

        cluster = self._get_mock_cluster(cluster_id)

        return MockEmrObject(actions=cluster._bootstrapactions)

    def list_clusters(self, created_after=None, created_before=None,
                      cluster_states=None, marker=None):
        self._enforce_strict_ssl()

        # summaries of cluster state, to return
        cluster_summaries = []

        # add markers to clusters
        marked_clusters = [
            ((cluster.status.timeline.creationdatetime, cluster.id), cluster)
            for cluster in self.mock_emr_clusters.values()]
        marked_clusters.sort(reverse=True)

        # *marker* is just the marker for the last cluster we returned

        for cluster_marker, cluster in marked_clusters:
            if marker is not None and cluster_marker <= marker:
                continue

            # stop if we hit pagination limit
            if len(cluster_summaries) >= self.max_clusters_returned:
                break

            created = cluster.status.timeline.creationdatetime

            if created_after is not None and created < created_after:
                continue

            if created_before is not None and created > created_before:
                continue

            state = cluster.status.state

            if not (cluster_states is None or state in cluster_states):
                continue

            cluster_summaries.append(MockEmrObject(
                id=cluster.id,
                name=cluster.name,
                normalizedinstancehours=cluster.normalizedinstancehours,
                status=cluster.status))
        else:
            # we went through all clusters, no need to call again
            cluster_marker = None

        return MockEmrObject(clusters=cluster_summaries, marker=cluster_marker)

    def list_instances(self, cluster_id, instance_group_id=None,
                       instance_group_types=None, marker=None):
        """stripped-down simulation of list_instances() to support
        SSH tunneling; only includes state.status and the privateipaddress
        field.
        """
        self._enforce_strict_ssl()

        if instance_group_id is not None:
            raise NotImplementedError(
                'instance_group_id not simulated for ListInstances')

        if marker is not None:
            raise NotImplementedError(
                'marker not simulated for ListInstances')

        cluster = self._get_mock_cluster(cluster_id)

        instances = []

        for i, ig in enumerate(cluster._instancegroups):
            if instance_group_types and (
                    ig.instancegrouptype not in instance_group_types):
                continue

            for j in range(int(ig.requestedinstancecount)):
                instance = MockEmrObject()

                state = ig.status.state

                instance.status = MockEmrObject(state=state)

                if state not in ('PROVISIONING', 'AWAITING_FULLFILLMENT'):
                    # this is just an easy way to assign a unique IP
                    instance.privateipaddress = '172.172.%d.%d' % (
                        i + 1, j + 1)

                instances.append(instance)

        return MockEmrObject(instances=instances)

    def list_instance_groups(self, cluster_id, marker=None):
        self._enforce_strict_ssl()

        # TODO: not sure what order API returns instance groups in,
        # but doesn't matter for us, as our code treats them like
        # a dictionary. See #1316.

        if marker is not None:
            raise NotImplementedError(
                'marker not simulated for ListInstanceGroups')

        cluster = self._get_mock_cluster(cluster_id)

        return MockEmrObject(instancegroups=cluster._instancegroups)

    def list_steps(self, cluster_id, step_states=None, marker=None):
        self._enforce_strict_ssl()

        # make sure that we only call list_steps() when we've patched
        # around https://github.com/boto/boto/issues/3268
        if 'StartDateTime' not in boto.emr.emrobject.ClusterTimeline.Fields:
            raise Exception('called un-patched version of list_steps()!')

        steps = self._get_mock_cluster(cluster_id)._steps

        steps_listed = []

        # *marker* was the index of the last step we listed
        for index in reversed(range(marker or len(steps))):
            step = steps[index]
            if step_states is None or step.status.state in step_states:
                steps_listed.append(step)

            if len(steps_listed) >= self.max_steps_returned:
                break
        else:
            index = None  # listed all steps, no need to call again

        return MockEmrObject(steps=steps_listed, marker=index)

    def terminate_jobflow(self, jobflow_id):
        self._enforce_strict_ssl()

        cluster = self._get_mock_cluster(jobflow_id)

        # already terminated
        if cluster.status.state in (
                'TERMINATED', 'TERMINATED_WITH_ERRORS'):
            return

        # mark cluster as shutting down
        cluster.status.state = 'TERMINATING'
        cluster.status.statechangereason = MockEmrObject(
            code='USER_REQUEST',
            message='Terminated by user request',
        )

        for step in cluster._steps:
            if step.status.state == 'PENDING':
                step.status.state = 'CANCELLED'
            elif step.status.state == 'RUNNING':
                # pretty sure this is what INTERRUPTED is for
                step.status.state = 'INTERRUPTED'

    def _get_step_output_uri(self, step_args):
        """Figure out the output dir for a step by parsing step.args
        and looking for an -output argument."""
        # parse in reverse order, in case there are multiple -output args
        for i, arg in reversed(list(enumerate(step_args[:-1]))):
            if arg.value == '-output':
                return step_args[i + 1].value
        else:
            return None

    def simulate_progress(self, cluster_id, now=None):
        """Simulate progress on the given cluster. This is automatically
        run when we call :py:meth:`describe_step`, and, when the cluster is
        ``TERMINATING``, :py:meth:`describe_cluster`.

        :type cluster_id: str
        :param cluster_id: fake cluster ID
        :type now: py:class:`datetime.datetime`
        :param now: alternate time to use as the current time (should be UTC)
        """
        # TODO: this doesn't actually update steps to CANCELLED when
        # cluster is shut down
        if now is None:
            now = _boto3_now()

        cluster = self._get_mock_cluster(cluster_id)

        # allow clusters to get stuck
        if getattr(cluster, 'delay_progress_simulation', 0) > 0:
            cluster.delay_progress_simulation -= 1
            return

        # this code is pretty loose about updating statechangereason
        # (for the cluster, instance groups, and steps). Add this as needed.

        # if job is STARTING, move it along to BOOTSTRAPPING
        if cluster.status.state == 'STARTING':
            cluster.status.state = 'BOOTSTRAPPING'
            # instances are now provisioned
            for ig in cluster._instancegroups:
                ig.runninginstancecount = ig.requestedinstancecount,
                ig.status.state = 'BOOTSTRAPPING'

            return

        # if job is TERMINATING, move along to terminated
        if cluster.status.state == 'TERMINATING':
            code = getattr(getattr(cluster.status, 'statechangereason', None),
                           'code', None)

            if code and code.endswith('_FAILURE'):
                cluster.status.state = 'TERMINATED_WITH_ERRORS'
            else:
                cluster.status.state = 'TERMINATED'

            return

        # if job is done, nothing to do
        if cluster.status.state in ('TERMINATED', 'TERMINATED_WITH_ERRORS'):
            return

        # if job is BOOTSTRAPPING, move it along to RUNNING and continue
        if cluster.status.state == 'BOOTSTRAPPING':
            cluster.status.state = 'RUNNING'
            for ig in cluster._instancegroups:
                ig.status.state = 'RUNNING'

        # at this point, should be RUNNING or WAITING
        assert cluster.status.state in ('RUNNING', 'WAITING')

        # simulate self-termination
        if cluster_id in self.mock_emr_self_termination:
            cluster.status.state = 'TERMINATING'
            cluster.status.statechangereason = MockEmrObject(
                code='INSTANCE_FAILURE',
                message='The master node was terminated. ',  # sic
            )

            for step in cluster._steps:
                if step.status.state in ('PENDING', 'RUNNING'):
                    step.status.state = 'CANCELLED'  # not INTERRUPTED

            return

        # try to find the next step, and advance it

        for step_num, step in enumerate(cluster._steps):
            # skip steps that are already done
            if step.status.state in (
                    'COMPLETED', 'FAILED', 'CANCELLED', 'INTERRUPTED'):
                continue

            # found currently running step! handle it, then exit

            # start PENDING step
            if step.status.state == 'PENDING':
                step.status.state = 'RUNNING'
                step.status.timeline.startdatetime = to_iso8601(now)
                return

            assert step.status.state == 'RUNNING'

            # check if we're supposed to have an error
            if (cluster_id, step_num) in self.mock_emr_failures:
                step.status.state = 'FAILED'

                if step.actiononfailure in (
                        'TERMINATE_CLUSTER', 'TERMINATE_JOB_FLOW'):

                    cluster.status.state = 'TERMINATING'
                    cluster.status.statechangereason.code = 'STEP_FAILURE'
                    cluster.status.statechangereason.message = (
                        'Shut down as step failed')

                return

            # complete step
            step.status.state = 'COMPLETED'
            step.status.timeline.enddatetime = to_iso8601(now)

            # create fake output if we're supposed to write to S3
            output_uri = self._get_step_output_uri(step.config.args)
            if output_uri and is_s3_uri(output_uri):
                mock_output = self.mock_emr_output.get(
                    (cluster_id, step_num)) or [b'']

                bucket_name, key_name = parse_s3_uri(output_uri)

                # write output to S3
                for i, part in enumerate(mock_output):
                    add_mock_s3_data(self.mock_s3_fs, {
                        bucket_name: {key_name + 'part-%05d' % i: part}})
            elif (cluster_id, step_num) in self.mock_emr_output:
                raise AssertionError(
                    "can't use output for cluster ID %s, step %d "
                    "(it doesn't output to S3)" %
                    (cluster_id, step_num))

            # done!
            # if this is the last step, continue to autotermination code, below
            if step_num < len(cluster._steps) - 1:
                return

        # no pending steps. should we wait, or shut down?
        if cluster.autoterminate == 'true':
            cluster.status.state = 'TERMINATING'
            cluster.status.statechangereason.code = 'ALL_STEPS_COMPLETED'
            cluster.status.statechangereason.message = (
                'Steps Completed')
        else:
            # just wait
            cluster.status.state = 'WAITING'
            cluster.status.statechangereason = MockEmrObject()

        return


class MockObject(object):
    """Mock out boto.emr.EmrObject. This is just a generic object that you
    can set any attribute on."""

    def __init__(self, **kwargs):
        """Intialize with the given attributes, ignoring fields set to None."""
        for key, value in kwargs.items():
            if value is not None:
                setattr(self, key, value)

    def __setattr__(self, key, value):
        if isinstance(value, bytes):
            value = value.decode('utf_8')

        self.__dict__[key] = value

    def __eq__(self, other):
        if not isinstance(other, self.__class__):
            return False

        if len(self.__dict__) != len(other.__dict__):
            return False

        for k, v in self.__dict__.items():
            if not k in other.__dict__:
                return False
            else:
                if v != other.__dict__[k]:
                    return False

        return True

    # useful for hand-debugging tests
    def __repr__(self):
        return('%s.%s(%s)' % (
            self.__class__.__module__,
            self.__class__.__name__,
            ', '.join('%s=%r' % (k, v)
                      for k, v in sorted(self.__dict__.items()))))

# old name for this
MockEmrObject = MockObject

class MockPaginator(object):
    """Mock botocore paginators.

    Rather than mocking pagination, markers, etc. in every mock API call,
    we have our API calls return the full results, and make our paginators
    break them into pages.
    """
    def __init__(self, method, result_key, page_size):
        self.result_key = result_key
        self.method = method
        self.page_size = page_size

    def paginate(self, **kwargs):
        result = self.method(**kwargs)

        values = result[self.result_key]

        for page_start in range(0, len(values), self.page_size):
            page = values[page_start:page_start + self.page_size]
            yield combine_dicts(result, {self.result_key: page})


class MockIAMClient(object):

    DEFAULT_PATH = '/'

    DEFAULT_MAX_ITEMS = 100

    OPERATION_NAME_TO_RESULT_KEY = dict(
        list_attached_role_policies='AttachedPolicies',
        list_instance_profiles='InstanceProfiles',
        list_roles='Roles',
    )

    def __init__(self, region_name=None, api_version=None,
                 use_ssl=True, verify=None, endpoint_url=None,
                 aws_access_key_id=None, aws_secret_access_key=None,
                 aws_session_token=None, config=None,
                 mock_iam_instance_profiles=None, mock_iam_roles=None,
                 mock_iam_role_attached_policies=None):
        """Mock out connection to IAM.

        mock_iam_instance_profiles maps profile name to a dict containing:
            create_date -- ISO creation datetime
            path -- IAM path
            role_name -- name of single role for this instance profile, or None

        mock_iam_roles maps role name to a dict containing:
            assume_role_policy_document -- a JSON-then-URI-encoded policy doc
            create_date -- ISO creation datetime
            path -- IAM path

        mock_iam_role_attached_policies maps role to a list of ARNs for
        attached (managed) policies.

        We don't track which managed policies exist or what their contents are.
        We also don't support role IDs.
        """
        # if not passed dictionaries for these mock values, create our own
        self.mock_iam_instance_profiles = combine_values(
            {}, mock_iam_instance_profiles)
        self.mock_iam_roles = combine_values({}, mock_iam_roles)
        self.mock_iam_role_attached_policies = combine_values(
            {}, mock_iam_role_attached_policies)

        endpoint_url = endpoint_url or 'https://iam.amazonaws.com'
        region_name = region_name or 'aws-global'

        self.meta = MockObject(
            endpoint_url=endpoint_url,
            region_name=region_name)

    def get_paginator(self, operation_name):
        return MockPaginator(
            getattr(self, operation_name),
            self.OPERATION_NAME_TO_RESULT_KEY[operation_name],
            self.DEFAULT_MAX_ITEMS)

    # roles

    def create_role(self, AssumeRolePolicyDocument, RoleName):
        # Path not supported
        # mock RoleIds are all the same

        self._check_role_does_not_exist(RoleName, 'CreateRole')

        role = dict(
            Arn=('arn:aws:iam::012345678901:role/%s' % RoleName),
            AssumeRolePolicyDocument=json.loads(AssumeRolePolicyDocument),
            CreateDate=_boto3_now(),
            Path='/',
            RoleId='AROAMOCKMOCKMOCKMOCK',
            RoleName=RoleName,
        )
        self.mock_iam_roles[RoleName] = role

        return dict(Role=role)

    def list_roles(self):
        # PathPrefix not supported

        roles = list(data for name, data in
                     sorted(self.mock_iam_roles.items()))

        return dict(Roles=roles)

    def _check_role_does_not_exist(self, RoleName, OperationName):
        if RoleName in self.mock_iam_roles:
            raise ClientError(
                dict(Error=dict(
                    Code='EntityAlreadyExists',
                    Message=('Role with name %s already exists' % RoleName))),
                OperationName)

    def _check_role_exists(self, RoleName, OperationName):
        if RoleName not in self.mock_iam_roles:
            raise ClientError(
                dict(Error=dict(
                    Code='NoSuchEntity',
                    Message=('Role not found for %s' % RoleName))),
                OperationName)

    # attached role policies

    def attach_role_policy(self, PolicyArn, RoleName):
        self._check_role_exists(RoleName, 'AttachRolePolicy')

        arns = self.mock_iam_role_attached_policies.setdefault(RoleName, [])
        if PolicyArn not in arns:
            arns.append(PolicyArn)

        return {}

    def list_attached_role_policies(self, RoleName):
        self._check_role_exists(RoleName, 'ListAttachedRolePolicies')

        arns = self.mock_iam_role_attached_policies.get(RoleName, [])

        return dict(AttachedPolicies=[
            dict(PolicyArn=arn, PolicyName=arn.split('/')[-1])
            for arn in arns
        ])

    # instance profiles

    def create_instance_profile(self, InstanceProfileName):
        # Path not implemented
        # mock InstanceProfileIds are all the same

        self._check_instance_profile_does_not_exist(InstanceProfileName,
                                                    'CreateInstanceProfile')

        profile = dict(
            Arn=('arn:aws:iam::012345678901:instance-profile/%s' %
                 InstanceProfileName),
            CreateDate=_boto3_now(),
            InstanceProfileId='AIPAMOCKMOCKMOCKMOCK',
            InstanceProfileName=InstanceProfileName,
            Path='/',
            Roles=[],
        )
        self.mock_iam_instance_profiles[InstanceProfileName] = profile

        return dict(InstanceProfile=profile)

    def add_role_to_instance_profile(self, InstanceProfileName, RoleName):
        self._check_role_exists(RoleName, 'AddRoleToInstanceProfile')
        self._check_instance_profile_exists(
            InstanceProfileName, 'AddRoleToInstanceProfile')

        profile = self.mock_iam_instance_profiles[InstanceProfileName]
        if profile['Roles']:
            raise LimitExceededException(
                'An error occurred (LimitExceeded) when calling the'
                ' AddRoleToInstanceProfile operation: Cannot exceed quota for'
                ' InstanceSessionsPerInstanceProfile: 1')

        # just point straight at the mock role; never going to redefine it
        profile['Roles'] = [self.mock_iam_roles[RoleName]]

    def list_instance_profiles(self):
        # PathPrefix not implemented

        profiles = list(data for name, data in
                        sorted(self.mock_iam_instance_profiles.items()))

        return dict(InstanceProfiles=profiles)

    def _check_instance_profile_does_not_exist(
            self, InstanceProfileName, OperationName):

        if InstanceProfileName in self.mock_iam_instance_profiles:
            raise ClientError(
                dict(Error=dict(
                    Code='EntityAlreadyExists',
                    Message=('Instance Profile %s already exists' %
                             InstanceProfileName))),
                OperationName)

    def _check_instance_profile_exists(
            self, InstanceProfileName, OperationName):

        if InstanceProfileName not in self.mock_iam_instance_profiles:
            raise ClientError(
                dict(Error=dict(
                    Code='NoSuchEntity',
                    Message=('Instance Profile %s cannot be found' %
                             InstanceProfileName))),
                OperationName)


def _api_params_to_emr_object(params):
    """Convert emr_api_params into a MockEmrObject."""
    result = MockEmrObject()

    # iteratively set value, creating MockEmrObjects as needed
    for key, value in params.items():
        # boto converts attrs to lowercase
        attrs = [a.lower() for a in key.split('.')]

        obj = result
        for attr in attrs[:-1]:
            if not hasattr(obj, attr):
                setattr(obj, attr, MockEmrObject())
            obj = getattr(obj, attr)

        setattr(obj, attrs[-1], str(value))

    # convert objects with "member" key to lists
    def _convert_lists(x):
        # base case
        if not isinstance(x, MockEmrObject):
            return x

        # recursively convert sub-objects
        if not hasattr(x, 'member'):
            for k, v in x.__dict__.items():
                setattr(x, k, _convert_lists(v))
            return x

        # special case: this object was meant to be a list
        result = []

        for k in sorted(x.member.__dict__, key=lambda k: int(k)):
            assert(len(result) == int(k) - 1)  # verify correct numbering
            result.append(_convert_lists(getattr(x.member, k)))

        return result

    return _convert_lists(result)


def _normalize_configuration_objs(configurations):
    """The API will return an empty Properties list for configurations
    without properties set, and remove empty sub-configurations"""
    for c in configurations:
        if not hasattr(c, 'properties'):
            c.properties = []

        if hasattr(c, 'configurations'):
            if not c.configurations:
                del c.configurations
            else:
                _normalize_configuration_objs(c.configurations)<|MERGE_RESOLUTION|>--- conflicted
+++ resolved
@@ -30,24 +30,9 @@
 import botocore.config
 from boto3.exceptions import S3UploadFailedError
 from botocore.exceptions import ClientError
-<<<<<<< HEAD
-
+
+from mrjob.aws import _DEFAULT_AWS_REGION
 from mrjob.aws import _boto3_now
-=======
-from dateutil.tz import tzutc
-
-try:
-    import boto.emr.connection
-    from boto.emr.instance_group import InstanceGroup
-    from boto.emr.step import JarStep
-    import boto.exception
-    import boto.utils
-    boto  # quiet "redefinition of unused ..." warning from pyflakes
-except ImportError:
-    boto = None
-
-from mrjob.aws import _DEFAULT_AWS_REGION
->>>>>>> e83a659e
 from mrjob.compat import map_version
 from mrjob.compat import version_gte
 from mrjob.conf import combine_dicts
@@ -694,16 +679,21 @@
         self.max_clusters_returned = max_clusters_returned
         self.max_steps_returned = max_steps_returned
 
-        # use botocore to translate region_name to endpoint_url
-        real_client = real_boto3_client(
-            'emr',
+        region_name = region_name or _DEFAULT_AWS_REGION
+        if not endpoint_url:
+            # not entirely sure why boto3 1.4.4 uses a different format for
+            # us-east-1, but there it is. according to AWS docs, the canonical
+            # host name is elasticmapreduce.<region>.amazonaws.com.
+            if endpoint_url == _DEFAULT_AWS_REGION:
+                endpoint_url = (
+                    'https://elasticmapreduce.us-east-1.amazonaws.com')
+            else:
+                endpoint_url = (
+                    'https://%s.elasticmapreduce.amazonaws.com' % region_name)
+
+        self.meta = MockObject(
             endpoint_url=endpoint_url,
-            region_name=region_name,
-            config=botocore.config.Config(region_name='us-east-1'))
-
-        self.meta = MockObject(
-            endpoint_url=real_client.meta.endpoint_url,
-            region_name=real_client.meta.region_name)
+            region_name=region_name)
 
     # TODO: *now* is not a param to the real run_jobflow(), rename to _now
     def run_jobflow(self,
