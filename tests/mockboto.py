# Copyright 2009-2011 Yelp
#
# Licensed under the Apache License, Version 2.0 (the "License");
# you may not use this file except in compliance with the License.
# You may obtain a copy of the License at
#
# http://www.apache.org/licenses/LICENSE-2.0
#
# Unless required by applicable law or agreed to in writing, software
# distributed under the License is distributed on an "AS IS" BASIS,
# WITHOUT WARRANTIES OR CONDITIONS OF ANY KIND, either express or implied.
# See the License for the specific language governing permissions and
# limitations under the License.
"""Mercilessly taunt an Amazonian river dolphin.

This is by no means a complete mock of boto; I just added the methods I needed
to make tests work.

If you need a more extensive set of mock boto objects, we recommend adding
some sort of sandboxing feature to boto, rather than extending these somewhat
ad-hoc mock objects.
"""
from __future__ import with_statement
import datetime

try:
    import boto.exception
    import boto.utils
except ImportError:
    boto = None

from mrjob.botoemr.connection import EmrConnection
from mrjob.botoemr.step import JarStep
from mrjob.conf import combine_values
from mrjob.emr import S3_URI_RE, parse_s3_uri

DEFAULT_MAX_JOB_FLOWS_RETURNED = 500
DEFAULT_MAX_DAYS_AGO = 61

### S3 ###

def add_mock_s3_data(mock_s3_fs, data):
    """Update mock_s3_fs (which is just a dictionary mapping bucket to
    key to contents) with a map from bucket name to key name to data and
    time last modified."""
    time_modified = to_iso8601(datetime.datetime.now())
    for bucket_name, key_name_to_bytes in data.iteritems():
        mock_s3_fs.setdefault(bucket_name, {'keys':{}, 'location': ''})
        bucket = mock_s3_fs[bucket_name]

        for key_name, bytes in key_name_to_bytes.iteritems():
<<<<<<< HEAD
            bucket[key_name] = (bytes, time_modified)
=======
            bucket['keys'][key_name] = bytes
>>>>>>> ce9e1363

class MockS3Connection(object):
    """Mock out boto.s3.Connection
    """
    def __init__(self, aws_access_key_id=None, aws_secret_access_key=None,
                 is_secure=True, port=None, proxy=None, proxy_port=None,
                 proxy_user=None, proxy_pass=None,
                 host=None, debug=0, https_connection_factory=None,
                 calling_format=None, path='/', provider='aws',
                 bucket_class=None, mock_s3_fs=None):
        """Mock out a connection to S3. Most of these args are the same
        as for the real S3Connection, and are ignored.

        You can set up a mock filesystem to share with other objects
        by specifying mock_s3_fs. The mock filesystem is just a map
        from bucket name to key name to bytes.
        """
        # use mock_s3_fs even if it's {}
        self.mock_s3_fs = combine_values({}, mock_s3_fs)
        self.endpoint = host or 's3.amazonaws.com'

    def get_bucket(self, bucket_name):
        if bucket_name in self.mock_s3_fs:
            return MockBucket(connection=self, name=bucket_name)
        else:
            raise boto.exception.S3ResponseError(404, 'Not Found')

    def get_all_buckets(self):
        return [self.get_bucket(name) for name in self.mock_s3_fs]

    def create_bucket(self, bucket_name, headers=None, location='',
                      policy=None):
        if bucket_name in self.mock_s3_fs:
            raise boto.exception.S3CreateError(409, 'Conflict')
        else:
            self.mock_s3_fs[bucket_name] = {'keys': {}, 'location': ''}

class MockBucket:
    """Mock out boto.s3.Bucket
    """
    def __init__(self, connection=None, name=None, location=None):
        """You can optionally specify a 'data' argument, which will instantiate
        mock keys and mock data. data should be a map from key name to bytes and
        time last modified.
        """
        self.name = name
        self.connection = connection

    def mock_state(self):
        """Returns a dictionary from key to data representing the
        state of this bucket."""
        if self.name in self.connection.mock_s3_fs:
            return self.connection.mock_s3_fs[self.name]['keys']
        else:
            raise boto.exception.S3ResponseError(404, 'Not Found')

    def new_key(self, key_name):
        if key_name not in self.mock_state():
            self.mock_state()[key_name] = ('', 
                    to_iso8601(datetime.datetime.now()))
        return MockKey(bucket=self, name=key_name)

    def get_key(self, key_name):
        if key_name in self.mock_state():
            return MockKey(bucket=self, name=key_name)
        else:
            return None

    def get_location(self):
        return self.connection.mock_s3_fs[self.name]['location']

    def set_location(self, new_location):
        self.connection.mock_s3_fs[self.name]['location'] = new_location

    def list(self, prefix=''):
        for key_name in sorted(self.mock_state()):
            if key_name.startswith(prefix):
                yield MockKey(bucket=self, name=key_name)

class MockKey(object):
    """Mock out boto.s3.Key"""

    def __init__(self, bucket=None, name=None):
        """You can optionally specify a 'data' argument, which will fill
        the key with mock data.
        """
        self.bucket = bucket
        self.name = name

    def read_mock_data(self):
        """Read the bytes for this key out of the fake boto state."""
        if self.name in self.bucket.mock_state():
            return self.bucket.mock_state()[self.name][0]
        else:
            raise boto.exception.S3ResponseError(404, 'Not Found')

    def write_mock_data(self, data):
        if self.name in self.bucket.mock_state():
            self.bucket.mock_state()[self.name] = (data, 
                        to_iso8601(datetime.datetime.now()))
        else:
            raise boto.exception.S3ResponseError(404, 'Not Found')

    def get_contents_to_filename(self, path, headers=None):
        with open(path, 'w') as f:
            f.write(self.read_mock_data())

    def set_contents_from_filename(self, path):
        with open(path) as f:
            self.write_mock_data(f.read())

    def delete(self):
        if self.name in self.bucket.mock_state():
            del self.bucket.mock_state()[self.name]
        else:
            raise boto.exception.S3ResponseError(404, 'Not Found')

    def make_public(self):
        pass
    
    def _get_last_modified(self):
        if self.name in self.bucket.mock_state():
            return self.bucket.mock_state()[self.name][1]
        else:
            raise boto.exception.S3ResponseError(404, 'Not Found')
    
    # option to change last_modified time for testing purposes
    def _set_last_modified(self, time_modified):
        if self.name in self.bucket.mock_state():
            data = self.bucket.mock_state()[self.name][0]
            self.bucket.mock_state()[self.name] = (data, 
                        to_iso8601(time_modified))
        else:
            raise boto.exception.S3ResponseError(404, 'Not Found')
    
    last_modified = property(_get_last_modified, _set_last_modified)

### EMR ###

def to_iso8601(when):
    """Convert a datetime to ISO8601 format.
    """
    return when.strftime(boto.utils.ISO8601)

class MockEmrConnection(object):
    """Mock out boto.emr.EmrConnection. This actually handles a small
    state machine that simulates EMR job flows."""

    def __init__(self, aws_access_key_id=None, aws_secret_access_key=None,
                 is_secure=True, port=None, proxy=None, proxy_port=None,
                 proxy_user=None, proxy_pass=None, debug=0,
                 https_connection_factory=None, region=None,
                 mock_s3_fs=None, mock_emr_job_flows=None,
                 mock_emr_failures=None, mock_emr_output=None,
                 max_days_ago=DEFAULT_MAX_DAYS_AGO,
                 max_job_flows_returned=DEFAULT_MAX_JOB_FLOWS_RETURNED,
                 max_simulation_steps=100):
        """Create a mock version of EmrConnection. Most of these args are
        the same as for the real EmrConnection, and are ignored.

        By default, jobs will run to conclusion, and if their output dir
        is on S3, create a single empty output file. You can manually
        decide that some jobs will fail, or give them different output
        by setting mock_emr_failures/mock_emr_output.

        Job flows are given IDs j-MOCKJOBFLOW0, j-MOCKJOBFLOW1, etc.
        Step numbers are 0-indexed.

        Extra args:
        :param mock_s3_fs: a mock S3 filesystem to point to (just a dictionary mapping bucket name to key name to bytes)
        :param mock_emr_job_flows: a mock set of EMR job flows to point to (just a map from job flow ID to a :py:class:`MockEmrObject` representing a job flow)
        :param mock_emr_failures: a map from ``(job flow ID, step_num)`` to a failure message (or ``None`` for the default message)
        :param mock_emr_output: a map from ``(job flow ID, step_num)`` to a list of ``str``s representing file contents to output when the job completes
        :type max_job_flows_returned: int
        :param max_job_flows_returned: the maximum number of job flows that :py:meth:`describe_jobflows` can return, to simulate a real limitation of EMR
        :type max_days_ago: int
        :param max_days_ago: the maximum amount of days that EMR will go back in time
        :type max_simulation_steps: int
        :param max_simulation_steps: the maximum number of times we can simulate the progress of EMR job flows (to protect against simulating forever)
        """
        self.mock_s3_fs = combine_values({}, mock_s3_fs)
        self.mock_emr_job_flows = combine_values({}, mock_emr_job_flows)
        self.mock_emr_failures = combine_values({}, mock_emr_failures)
        self.mock_emr_output = combine_values({}, mock_emr_output)
        self.max_days_ago = max_days_ago
        self.max_job_flows_returned = max_job_flows_returned
        self.simulation_steps_left = max_simulation_steps
        if region is not None:
            self.endpoint = region.endpoint
        else:
            self.endpoint = 'elasticmapreduce.amazonaws.com'

    def run_jobflow(self,
                    name, log_uri, ec2_keyname=None, availability_zone=None,
                    master_instance_type='m1.small',
                    slave_instance_type='m1.small', num_instances=1,
                    action_on_failure='TERMINATE_JOB_FLOW', keep_alive=False,
                    enable_debugging=False,
                    hadoop_version='0.18',
                    steps=None,
                    bootstrap_actions=[],
                    now=None):
        """Mock of run_jobflow().

        If you set log_uri to None, you can get a jobflow with no loguri
        attribute, which is useful for testing.
        """
        if now is None:
            now = datetime.datetime.utcnow()

        steps = steps or []

        init_args = locals().copy()
        del init_args['self']

        jobflow_id = 'j-MOCKJOBFLOW%d' % len(self.mock_emr_job_flows)
        assert jobflow_id not in self.mock_emr_job_flows

        # create a MockEmrObject corresponding to the job flow. We only
        # need to fill in the fields that EMRJobRunnerUses
        job_flow = MockEmrObject(
            creationdatetime=to_iso8601(now),
            hadoopversion=hadoop_version,
            keepjobflowalivewhennosteps=keep_alive,
            laststatechangereason='Provisioning Amazon EC2 capacity',
            name=name,
            state='STARTING',
            steps=[],
            masterinstancetype=master_instance_type,
            slaveinstancetype=slave_instance_type,
            instancecount=num_instances,
            ec2keyname=ec2_keyname,
            availabilityzone=availability_zone,
        )
        # don't always set loguri, so we can test Issue #112
        if log_uri is not None:
            job_flow.loguri = log_uri

        self.mock_emr_job_flows[jobflow_id] = job_flow

        if enable_debugging:
            debugging_step = JarStep(name='Setup Hadoop Debugging',
                                     action_on_failure='TERMINATE_JOB_FLOW',
                                     main_class=None,
                                     jar=EmrConnection.DebuggingJar,
                                     step_args=[MockEmrObject(value=EmrConnection.DebuggingArgs)])
            debugging_step.state = 'COMPLETED'
            steps.insert(0, debugging_step)
        self.add_jobflow_steps(jobflow_id, steps)

        return jobflow_id

    def describe_jobflow(self, jobflow_id, now=None):
        if not jobflow_id in self.mock_emr_job_flows:
            raise boto.exception.S3ResponseError(404, 'Not Found')

        self.simulate_progress(jobflow_id, now=now)

        return self.mock_emr_job_flows[jobflow_id]

    def describe_jobflows(self, states=None, jobflow_ids=None,
                          created_after=None, created_before=None):

        # mrjob.emr.describe_all_job_flows() needs this particular error
        if created_before:
            min_created_before = (datetime.datetime.utcnow() -
                                  datetime.timedelta(days=self.max_days_ago))
            if created_before < min_created_before:
                raise boto.exception.BotoServerError(
                    400, 'Bad Request', body="""<ErrorResponse xmlns="http://elasticmapreduce.amazonaws.com/doc/2009-03-31">
  <Error>
    <Type>Sender</Type>
    <Code>ValidationError</Code>
    <Message>Created-before field is before earliest allowed value</Message>
  </Error>
  <RequestId>eeeeeeee-eeee-eeee-eeee-eeeeeeeeeeee</RequestId>
</ErrorResponse>""")

        jfs = sorted(self.mock_emr_job_flows.itervalues(),
                     key=lambda jf: jf.creationdatetime,
                     reverse=True)

        if states:
            jfs = [jf for jf in jfs if jf.state in states]

        if jobflow_ids:
            jfs = [jf for jf in jfs if jf.jobflowid in jobflow_ids]

        if created_after:
            after_timestamp = to_iso8601(created_after)
            jfs = [jf for jf in jfs if jf.creationdatetime > after_timestamp]

        if created_before:
            before_timestamp = to_iso8601(created_before)
            jfs = [jf for jf in jfs if jf.creationdatetime < before_timestamp]

        if self.max_job_flows_returned:
            jfs = jfs[:self.max_job_flows_returned]

        return jfs

    def add_jobflow_steps(self, jobflow_id, steps):
        if not jobflow_id in self.mock_emr_job_flows:
            raise boto.exception.S3ResponseError(404, 'Not Found')

        job_flow = self.mock_emr_job_flows[jobflow_id]

        for step in steps:
            step_object = MockEmrObject(
                state='PENDING',
                name=step.name,
                actiononfailure=step.action_on_failure,
                args=step.args,
            )

            job_flow.steps.append(step_object)

    def terminate_jobflow(self, jobflow_id):
        if not jobflow_id in self.mock_emr_job_flows:
            raise boto.exception.S3ResponseError(404, 'Not Found')

        job_flow = self.mock_emr_job_flows[jobflow_id]

        job_flow.state = 'SHUTTING_DOWN'
        job_flow.reason = 'Terminated by user request'

        for step in job_flow.steps:
            if step.state not in ('COMPLETED', 'FAILED'):
                step.state = 'CANCELLED'

    def _get_step_output_uri(self, step):
        """Figure out the output dir for a step by parsing step.args
        and looking for an -output argument."""
        # parse in reverse order, in case there are multiple -output args
        for i, arg in reversed(list(enumerate(step.args[:-1]))):
            if arg == '-output':
                return step.args[i+1]
        else:
            return None

    def simulate_progress(self, jobflow_id, now=None):
        """Simulate progress on the given job flow. This is automatically
        run when we call describe_jobflow().

        :type jobflow_id: str
        :param jobflow_id: fake job flow ID
        :type now: py:class:`datetime.datetime`
        :param now: alternate time to use as the current time (should be UTC)
        """
        if now is None:
            now = datetime.datetime.utcnow()

        if self.simulation_steps_left <= 0:
            raise AssertionError(
                'Simulated progress too many times; bailing out')
        self.simulation_steps_left -= 1

        job_flow = self.mock_emr_job_flows[jobflow_id]

        # if job is STARTING, move it along to WAITING
        if job_flow.state == 'STARTING':
            job_flow.state = 'WAITING'
            job_flow.startdatetime = to_iso8601(now)

        # if job is done, don't advance it
        if job_flow.state in ('COMPLETED', 'TERMINATED', 'FAILED'):
            return

        # if SHUTTING_DOWN, finish shutting down
        if job_flow.state == 'SHUTTING_DOWN':
            if job_flow.reason == 'Shut down as step failed':
                job_flow.state = 'FAILED'
            else:
                job_flow.state = 'TERMINATED'
            job_flow.enddatetime = to_iso8601(now)
            return

        # if a step is currently running, advance it
        for step_num, step in enumerate(job_flow.steps):
            # skip steps that are already done
            if step.state in ('COMPLETED', 'FAILED', 'CANCELLED'):
                continue
            if step.name in ('Setup Hadoop Debugging', ):
                step.state = 'COMPLETED'
                continue

            # found currently running step! going to handle it, then exit
            if step.state == 'PENDING':
                step.state = 'RUNNING'
                step.startdatetime = to_iso8601(now)
                return

            assert step.state == 'RUNNING'
            step.enddatetime = to_iso8601(now)

            # check if we're supposed to have an error
            if (jobflow_id, step_num) in self.mock_emr_failures:
                step.state = 'FAILED'
                reason = self.mock_emr_failures[(jobflow_id, step_num)]
                if reason:
                    job_flow.reason = reason
                if step.actiononfailure == 'TERMINATE_JOB_FLOW':
                    job_flow.state = 'SHUTTING_DOWN'
                    if not reason:
                        job_flow.reason = 'Shut down as step failed'
                return

            step.state = 'COMPLETED'

            # create fake output if we're supposed to write to S3
            output_uri = self._get_step_output_uri(step)
            if output_uri and S3_URI_RE.match(output_uri):
                mock_output = self.mock_emr_output.get(
                    (jobflow_id, step_num)) or ['']

                bucket_name, key_name = parse_s3_uri(output_uri)

                # write output to S3
                for i, bytes in enumerate(mock_output):
                    add_mock_s3_data(self.mock_s3_fs, {
                        bucket_name: {key_name + 'part-%05d' % i: bytes}})
            elif (jobflow_id, step_num) in self.mock_emr_output:
                raise AssertionError(
                    "can't use output for job flow ID %s, step %d "
                    "(it doesn't output to S3)" %
                    (jobflow_id, step_num))


            # done!
            return

        # no pending steps. shut down job if appropriate
        if job_flow.keepjobflowalivewhennosteps:
            job_flow.state = 'WAITING'
            job_flow.reason = 'Waiting for steps to run'
        else:
            job_flow.state = 'COMPLETED'
            job_flow.reason = 'Steps Completed'


class MockEmrObject(object):
    """Mock out boto.emr.EmrObject. This is just a generic object that you
    can set any attribute on."""

    def __init__(self, **kwargs):
        for key, value in kwargs.iteritems():
            setattr(self, key, value)

    def __setattr__(self, key, value):
        self.__dict__[key] = value
<|MERGE_RESOLUTION|>--- conflicted
+++ resolved
@@ -49,11 +49,7 @@
         bucket = mock_s3_fs[bucket_name]
 
         for key_name, bytes in key_name_to_bytes.iteritems():
-<<<<<<< HEAD
-            bucket[key_name] = (bytes, time_modified)
-=======
-            bucket['keys'][key_name] = bytes
->>>>>>> ce9e1363
+            bucket['keys'][key_name] = (bytes, time_modified)
 
 class MockS3Connection(object):
     """Mock out boto.s3.Connection
