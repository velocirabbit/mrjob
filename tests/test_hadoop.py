--- conflicted
+++ resolved
@@ -51,17 +51,8 @@
 from tests.quiet import logger_disabled
 from tests.sandbox import EmptyMrjobConfTestCase
 from tests.sandbox import SandboxedTestCase
-<<<<<<< HEAD
 from tests.test_local import _bash_wrap
-
-# used to match command lines
-if PY2:
-    PYTHON_BIN = 'python'
-else:
-    PYTHON_BIN = 'python3'
-=======
 from tests.test_runner import PYTHON_BIN
->>>>>>> 52a766dd
 
 
 class MockHadoopTestCase(SandboxedTestCase):
