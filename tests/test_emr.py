# -*- coding: utf-8 -*-
# Copyright 2009-2016 Yelp and Contributors
#
# Licensed under the Apache License, Version 2.0 (the "License");
# you may not use this file except in compliance with the License.
# You may obtain a copy of the License at
#
# http://www.apache.org/licenses/LICENSE-2.0
#
# Unless required by applicable law or agreed to in writing, software
# distributed under the License is distributed on an "AS IS" BASIS,
# WITHOUT WARRANTIES OR CONDITIONS OF ANY KIND, either express or implied.
# See the License for the specific language governing permissions and
# limitations under the License.
"""Tests for EMRJobRunner"""
import copy
import getpass
import json
import os
import os.path
import posixpath
import sys
import time
from datetime import datetime
from datetime import timedelta
from io import BytesIO

import mrjob
import mrjob.emr
from mrjob.emr import EMRJobRunner
from mrjob.emr import _3_X_SPARK_SUBMIT
from mrjob.emr import _4_X_INTERMEDIARY_JAR
from mrjob.emr import _DEFAULT_IMAGE_VERSION
from mrjob.emr import _EMR_SPARK_ARGS
from mrjob.emr import _MAX_HOURS_IDLE_BOOTSTRAP_ACTION_PATH
from mrjob.emr import _PRE_4_X_STREAMING_JAR
from mrjob.emr import _attempt_to_acquire_lock
from mrjob.emr import _decode_configurations_from_api
from mrjob.emr import _lock_acquire_step_1
from mrjob.emr import _lock_acquire_step_2
from mrjob.emr import _list_all_steps
from mrjob.emr import _yield_all_bootstrap_actions
from mrjob.emr import _yield_all_clusters
from mrjob.emr import _yield_all_instance_groups
from mrjob.emr import filechunkio
from mrjob.job import MRJob
from mrjob.parse import parse_s3_uri
from mrjob.pool import _pool_hash_and_name
from mrjob.py2 import PY2
from mrjob.py2 import StringIO
from mrjob.step import INPUT
from mrjob.step import OUTPUT
from mrjob.step import StepFailedException
from mrjob.step import SparkScriptStep
from mrjob.tools.emr.audit_usage import _JOB_KEY_RE
from mrjob.util import bash_wrap
from mrjob.util import log_to_stream
from mrjob.util import tar_and_gzip

from tests.mockboto import DEFAULT_MAX_STEPS_RETURNED
from tests.mockboto import MockBotoTestCase
from tests.mockboto import MockEmrConnection
from tests.mockboto import MockEmrObject
from tests.mockssh import mock_ssh_dir
from tests.mockssh import mock_ssh_file
from tests.mr_hadoop_format_job import MRHadoopFormatJob
from tests.mr_jar_and_streaming import MRJarAndStreaming
from tests.mr_just_a_jar import MRJustAJar
from tests.mr_null_spark import MRNullSpark
from tests.mr_no_mapper import MRNoMapper
from tests.mr_sort_values import MRSortValues
from tests.mr_spark_script import MRSparkScript
from tests.mr_streaming_and_spark import MRStreamingAndSpark
from tests.mr_two_step_job import MRTwoStepJob
from tests.mr_word_count import MRWordCount
from tests.py2 import Mock
from tests.py2 import TestCase
from tests.py2 import call
from tests.py2 import patch
from tests.py2 import skipIf
from tests.quiet import logger_disabled
from tests.quiet import no_handlers_for_logger
from tests.sandbox import mrjob_conf_patcher
from tests.test_hadoop import HadoopExtraArgsTestCase

try:
    import boto
    import boto.emr
    import boto.emr.connection
    import boto.exception
    boto  # quiet "redefinition of unused ..." warning from pyflakes
except ImportError:
    boto = None

# used to match command lines
if PY2:
    if sys.version_info < (2, 7):
        PYTHON_BIN = 'python2.6'
    else:
        PYTHON_BIN = 'python2.7'
else:
    PYTHON_BIN = 'python3'

# EMR configurations used for testing
# from http://docs.aws.amazon.com/ElasticMapReduce/latest/ReleaseGuide/emr-configure-apps.html  # noqa

# simple configuration
CORE_SITE_EMR_CONFIGURATION = dict(
    Classification='core-site',
    Properties={
        'hadoop.security.groups.cache.secs': '250',
    },
)

# nested configuration
HADOOP_ENV_EMR_CONFIGURATION = dict(
    Classification='hadoop-env',
    Configurations=[
        dict(
            Classification='export',
            Properties={
                'HADOOP_DATANODE_HEAPSIZE': '2048',
                'HADOOP_NAMENODE_OPTS': '-XX:GCTimeRatio=19',
            },
        ),
    ],
    Properties={},
)

# non-normalized version of HADOOP_ENV_EMR_CONFIGURATION
HADOOP_ENV_EMR_CONFIGURATION_VARIANT = dict(
    Classification='hadoop-env',
    Configurations=[
        dict(
            Classification='export',
            Configurations=[],
            Properties={
                'HADOOP_DATANODE_HEAPSIZE': 2048,
                'HADOOP_NAMENODE_OPTS': '-XX:GCTimeRatio=19',
            },
        ),
    ],
)


class EMRJobRunnerEndToEndTestCase(MockBotoTestCase):

    MRJOB_CONF_CONTENTS = {'runners': {'emr': {
        'check_cluster_every': 0.00,
        'cloud_fs_sync_secs': 0.00,
        'additional_emr_info': {'key': 'value'}
    }}}

    def test_end_to_end(self):
        # read from STDIN, a local file, and a remote file
        stdin = BytesIO(b'foo\nbar\n')

        local_input_path = os.path.join(self.tmp_dir, 'input')
        with open(local_input_path, 'wb') as local_input_file:
            local_input_file.write(b'bar\nqux\n')

        remote_input_path = 's3://walrus/data/foo'
        self.add_mock_s3_data({'walrus': {'data/foo': b'foo\n'}})

        # setup fake output
        self.mock_emr_output = {('j-MOCKCLUSTER0', 1): [
            b'1\t"qux"\n2\t"bar"\n', b'2\t"foo"\n5\tnull\n']}

        mr_job = MRHadoopFormatJob(['-r', 'emr', '-v',
                                    '-', local_input_path, remote_input_path,
                                    '--jobconf', 'x=y'])
        mr_job.sandbox(stdin=stdin)

        local_tmp_dir = None
        results = []

        mock_s3_fs_snapshot = copy.deepcopy(self.mock_s3_fs)

        with mr_job.make_runner() as runner:
            self.assertIsInstance(runner, EMRJobRunner)

            # make sure that initializing the runner doesn't affect S3
            # (Issue #50)
            self.assertEqual(mock_s3_fs_snapshot, self.mock_s3_fs)

            # make sure AdditionalInfo was JSON-ified from the config file.
            # checked now because you can't actually read it from the cluster
            # on real EMR.
            self.assertEqual(runner._opts['additional_emr_info'],
                             '{"key": "value"}')

            # keep track of which steps we waited for
            runner._wait_for_step_to_complete = Mock(
                wraps=runner._wait_for_step_to_complete)

            runner.run()

            for line in runner.stream_output():
                key, value = mr_job.parse_output_line(line)
                results.append((key, value))

            local_tmp_dir = runner._get_local_tmp_dir()
            # make sure cleanup hasn't happened yet
            self.assertTrue(os.path.exists(local_tmp_dir))
            self.assertTrue(any(runner.fs.ls(runner.get_output_dir())))

            cluster = runner._describe_cluster()
            name_match = _JOB_KEY_RE.match(cluster.name)
            self.assertEqual(name_match.group(1), 'mr_hadoop_format_job')
            self.assertEqual(name_match.group(2), getpass.getuser())

            # make sure our input and output formats are attached to
            # the correct steps
            emr_conn = runner.make_emr_conn()
            steps = _list_all_steps(emr_conn, runner.get_cluster_id())

            step_0_args = [a.value for a in steps[0].config.args]
            step_1_args = [a.value for a in steps[1].config.args]

            self.assertIn('-inputformat', step_0_args)
            self.assertNotIn('-outputformat', step_0_args)
            self.assertNotIn('-inputformat', step_1_args)
            self.assertIn('-outputformat', step_1_args)

            # make sure jobconf got through
            self.assertIn('-D', step_0_args)
            self.assertIn('x=y', step_0_args)
            self.assertIn('-D', step_1_args)
            # job overrides jobconf in step 1
            self.assertIn('x=z', step_1_args)

            # make sure mrjob.tar.gz is created and uploaded as
            # a bootstrap file
            self.assertTrue(os.path.exists(runner._mrjob_tar_gz_path))
            self.assertIn(runner._mrjob_tar_gz_path,
                          runner._upload_mgr.path_to_uri())
            self.assertIn(runner._mrjob_tar_gz_path,
                          runner._bootstrap_dir_mgr.paths())

        self.assertEqual(sorted(results),
                         [(1, 'qux'), (2, 'bar'), (2, 'foo'), (5, None)])

        # make sure cleanup happens
        self.assertFalse(os.path.exists(local_tmp_dir))
        self.assertFalse(any(runner.fs.ls(runner.get_output_dir())))

        # job should get terminated
        emr_conn = runner.make_emr_conn()
        cluster_id = runner.get_cluster_id()
        for _ in range(10):
            emr_conn.simulate_progress(cluster_id)

        cluster = runner._describe_cluster()
        self.assertEqual(cluster.status.state, 'TERMINATED')

        # did we wait for steps in correct order? (regression test for #1316)
        step_ids = [
            c[0][0] for c in runner._wait_for_step_to_complete.call_args_list]
        self.assertEqual(step_ids, [step.id for step in steps])

    def test_failed_job(self):
        mr_job = MRTwoStepJob(['-r', 'emr', '-v'])
        mr_job.sandbox()

        self.add_mock_s3_data({'walrus': {}})
        self.mock_emr_failures = set([('j-MOCKCLUSTER0', 0)])

        with no_handlers_for_logger('mrjob.emr'):
            stderr = StringIO()
            log_to_stream('mrjob.emr', stderr)

            with mr_job.make_runner() as runner:
                self.assertIsInstance(runner, EMRJobRunner)

                self.assertRaises(StepFailedException, runner.run)
                self.assertIn('\n  FAILED\n',
                              stderr.getvalue())

                emr_conn = runner.make_emr_conn()
                cluster_id = runner.get_cluster_id()
                for _ in range(10):
                    emr_conn.simulate_progress(cluster_id)

                cluster = runner._describe_cluster()
                self.assertEqual(cluster.status.state,
                                 'TERMINATED_WITH_ERRORS')

            # job should get terminated on cleanup
            cluster_id = runner.get_cluster_id()
            for _ in range(10):
                emr_conn.simulate_progress(cluster_id)

        cluster = runner._describe_cluster()
        self.assertEqual(cluster.status.state, 'TERMINATED_WITH_ERRORS')

    def _test_cloud_tmp_cleanup(self, mode, tmp_len, log_len):
        self.add_mock_s3_data({'walrus': {'logs/j-MOCKCLUSTER0/1': b'1\n'}})
        stdin = BytesIO(b'foo\nbar\n')

        mr_job = MRTwoStepJob(['-r', 'emr', '-v',
                               '--s3-log-uri', 's3://walrus/logs',
                               '-', '--cleanup', mode])
        mr_job.sandbox(stdin=stdin)

        with mr_job.make_runner() as runner:
            cloud_tmp_dir = runner._opts['cloud_tmp_dir']
            tmp_bucket, _ = parse_s3_uri(cloud_tmp_dir)

            runner.run()

            # this is set and unset before we can get at it unless we do this
            log_bucket, _ = parse_s3_uri(runner._s3_log_dir())

            list(runner.stream_output())

        conn = runner.fs.make_s3_conn()
        bucket = conn.get_bucket(tmp_bucket)
        self.assertEqual(len(list(bucket.list())), tmp_len)

        bucket = conn.get_bucket(log_bucket)
        self.assertEqual(len(list(bucket.list())), log_len)

    def test_cleanup_all(self):
        self._test_cloud_tmp_cleanup('ALL', 0, 0)

    def test_cleanup_tmp(self):
        self._test_cloud_tmp_cleanup('TMP', 0, 1)

    def test_cleanup_remote(self):
        self._test_cloud_tmp_cleanup('CLOUD_TMP', 0, 1)

    def test_cleanup_local(self):
        self._test_cloud_tmp_cleanup('LOCAL_TMP', 5, 1)

    def test_cleanup_logs(self):
        self._test_cloud_tmp_cleanup('LOGS', 5, 0)

    def test_cleanup_none(self):
        self._test_cloud_tmp_cleanup('NONE', 5, 1)

    def test_cleanup_combine(self):
        self._test_cloud_tmp_cleanup('LOGS,CLOUD_TMP', 0, 0)

    def test_cleanup_error(self):
        self.assertRaises(ValueError, self._test_cloud_tmp_cleanup,
                          'NONE,LOGS,CLOUD_TMP', 0, 0)
        self.assertRaises(ValueError, self._test_cloud_tmp_cleanup,
                          'GARBAGE', 0, 0)


class ExistingClusterTestCase(MockBotoTestCase):

    def test_attach_to_existing_cluster(self):
        emr_conn = EMRJobRunner(conf_paths=[]).make_emr_conn()
        # set log_uri to None, so that when we describe the cluster, it
        # won't have the loguri attribute, to test Issue #112
        cluster_id = emr_conn.run_jobflow(
            name='Development Cluster', log_uri=None,
            keep_alive=True, job_flow_role='fake-instance-profile',
            service_role='fake-service-role')

        stdin = BytesIO(b'foo\nbar\n')
        self.mock_emr_output = {(cluster_id, 1): [
            b'1\t"bar"\n1\t"foo"\n2\tnull\n']}

        mr_job = MRTwoStepJob(['-r', 'emr', '-v',
                               '--cluster-id', cluster_id])
        mr_job.sandbox(stdin=stdin)

        results = []
        with mr_job.make_runner() as runner:
            runner.run()

            # Issue 182: don't create the bootstrap script when
            # attaching to another cluster
            self.assertIsNone(runner._master_bootstrap_script_path)

            for line in runner.stream_output():
                key, value = mr_job.parse_output_line(line)
                results.append((key, value))

        self.assertEqual(sorted(results),
                         [(1, 'bar'), (1, 'foo'), (2, None)])

    def test_dont_take_down_cluster_on_failure(self):
        emr_conn = EMRJobRunner(conf_paths=[]).make_emr_conn()
        # set log_uri to None, so that when we describe the cluster, it
        # won't have the loguri attribute, to test Issue #112
        cluster_id = emr_conn.run_jobflow(
            name='Development Cluster', log_uri=None,
            keep_alive=True, job_flow_role='fake-instance-profile',
            service_role='fake-service-role')

        mr_job = MRTwoStepJob(['-r', 'emr', '-v',
                               '--cluster-id', cluster_id])
        mr_job.sandbox()

        self.add_mock_s3_data({'walrus': {}})
        self.mock_emr_failures = set([('j-MOCKCLUSTER0', 0)])

        with mr_job.make_runner() as runner:
            self.assertIsInstance(runner, EMRJobRunner)
            self.prepare_runner_for_ssh(runner)
            with logger_disabled('mrjob.emr'):
                self.assertRaises(StepFailedException, runner.run)

            emr_conn = runner.make_emr_conn()
            cluster_id = runner.get_cluster_id()
            for _ in range(10):
                emr_conn.simulate_progress(cluster_id)

            cluster = runner._describe_cluster()
            self.assertEqual(cluster.status.state, 'WAITING')

        # job shouldn't get terminated by cleanup
        emr_conn = runner.make_emr_conn()
        cluster_id = runner.get_cluster_id()
        for _ in range(10):
            emr_conn.simulate_progress(cluster_id)

        cluster = runner._describe_cluster()
        self.assertEqual(cluster.status.state, 'WAITING')


class VisibleToAllUsersTestCase(MockBotoTestCase):

    def test_defaults(self):
        cluster = self.run_and_get_cluster()
        self.assertEqual(cluster.visibletoallusers, 'true')

    def test_no_visible(self):
        cluster = self.run_and_get_cluster('--no-visible-to-all-users')
        self.assertEqual(cluster.visibletoallusers, 'false')

    def test_force_to_bool(self):
        # make sure mockboto doesn't always convert to bool
        self.assertRaises(boto.exception.EmrResponseError,
                          self.run_and_get_cluster,
                          '--emr-api-param', 'VisibleToAllUsers=1')

    def test_visible(self):
        cluster = self.run_and_get_cluster('--visible-to-all-users')
        self.assertTrue(cluster.visibletoallusers, 'true')

        VISIBLE_MRJOB_CONF = {'runners': {'emr': {
            'check_cluster_every': 0.00,
            'cloud_fs_sync_secs': 0.00,
            'visible_to_all_users': 1,  # should be True
        }}}

        with mrjob_conf_patcher(VISIBLE_MRJOB_CONF):
            visible_cluster = self.run_and_get_cluster()
            self.assertEqual(visible_cluster.visibletoallusers, 'true')


class SubnetTestCase(MockBotoTestCase):

    def test_defaults(self):
        cluster = self.run_and_get_cluster()
        self.assertEqual(
            getattr(cluster.ec2instanceattributes, 'ec2subnetid', None),
            None)

    def test_subnet_option(self):
        cluster = self.run_and_get_cluster('--subnet', 'subnet-ffffffff')
        self.assertEqual(
            getattr(cluster.ec2instanceattributes, 'ec2subnetid', None),
            'subnet-ffffffff')

    def test_empty_string_means_no_subnet(self):
        cluster = self.run_and_get_cluster('--subnet', '')
        self.assertEqual(
            getattr(cluster.ec2instanceattributes, 'ec2subnetid', None),
            None)


class IAMTestCase(MockBotoTestCase):

    def setUp(self):
        super(IAMTestCase, self).setUp()

        # wrap connect_iam() so we can see if it was called
        p_iam = patch.object(boto, 'connect_iam', wraps=boto.connect_iam)
        self.addCleanup(p_iam.stop)
        p_iam.start()

    def test_role_auto_creation(self):
        cluster = self.run_and_get_cluster()
        self.assertTrue(boto.connect_iam.called)

        # check instance_profile
        instance_profile_name = (
            cluster.ec2instanceattributes.iaminstanceprofile)
        self.assertIsNotNone(instance_profile_name)
        self.assertTrue(instance_profile_name.startswith('mrjob-'))
        self.assertIn(instance_profile_name, self.mock_iam_instance_profiles)
        self.assertIn(instance_profile_name, self.mock_iam_roles)
        self.assertIn(instance_profile_name,
                      self.mock_iam_role_attached_policies)

        # check service_role
        service_role_name = cluster.servicerole
        self.assertIsNotNone(service_role_name)
        self.assertTrue(service_role_name.startswith('mrjob-'))
        self.assertIn(service_role_name, self.mock_iam_roles)
        self.assertIn(service_role_name,
                      self.mock_iam_role_attached_policies)

        # instance_profile and service_role should be distinct
        self.assertNotEqual(instance_profile_name, service_role_name)

        # run again, and see if we reuse the roles
        cluster2 = self.run_and_get_cluster()
        self.assertEqual(cluster2.ec2instanceattributes.iaminstanceprofile,
                         instance_profile_name)
        self.assertEqual(cluster2.servicerole, service_role_name)

    def test_iam_instance_profile_option(self):
        cluster = self.run_and_get_cluster(
            '--iam-instance-profile', 'EMR_EC2_DefaultRole')
        self.assertTrue(boto.connect_iam.called)

        self.assertEqual(cluster.ec2instanceattributes.iaminstanceprofile,
                         'EMR_EC2_DefaultRole')

    def test_iam_service_role_option(self):
        cluster = self.run_and_get_cluster(
            '--iam-service-role', 'EMR_DefaultRole')
        self.assertTrue(boto.connect_iam.called)

        self.assertEqual(cluster.servicerole, 'EMR_DefaultRole')

    def test_both_iam_options(self):
        cluster = self.run_and_get_cluster(
            '--iam-instance-profile', 'EMR_EC2_DefaultRole',
            '--iam-service-role', 'EMR_DefaultRole')

        # users with limited access may not be able to connect to the IAM API.
        # This gives them a plan B
        self.assertFalse(boto.connect_iam.called)

        self.assertEqual(cluster.ec2instanceattributes.iaminstanceprofile,
                         'EMR_EC2_DefaultRole')
        self.assertEqual(cluster.servicerole, 'EMR_DefaultRole')

    def test_no_iam_access(self):
        ex = boto.exception.BotoServerError(403, 'Forbidden')
        self.assertIsInstance(boto.connect_iam, Mock)
        boto.connect_iam.side_effect = ex

        with logger_disabled('mrjob.emr'):
            cluster = self.run_and_get_cluster()

        self.assertTrue(boto.connect_iam.called)

        self.assertEqual(cluster.ec2instanceattributes.iaminstanceprofile,
                         'EMR_EC2_DefaultRole')
        self.assertEqual(cluster.servicerole, 'EMR_DefaultRole')


class EMRAPIParamsTestCase(MockBotoTestCase):

    def test_param_set(self):
        cluster = self.run_and_get_cluster(
            '--emr-api-param', 'Test.API=a', '--emr-api-param', 'Test.API2=b')
        self.assertTrue('Test.API' in cluster._api_params)
        self.assertTrue('Test.API2' in cluster._api_params)
        self.assertEqual(cluster._api_params['Test.API'], 'a')
        self.assertEqual(cluster._api_params['Test.API2'], 'b')

    def test_param_unset(self):
        cluster = self.run_and_get_cluster(
            '--no-emr-api-param', 'Test.API',
            '--no-emr-api-param', 'Test.API2')
        self.assertTrue('Test.API' in cluster._api_params)
        self.assertTrue('Test.API2' in cluster._api_params)
        self.assertIsNone(cluster._api_params['Test.API'])
        self.assertIsNone(cluster._api_params['Test.API2'])

    def test_invalid_param(self):
        self.assertRaises(
            ValueError, self.run_and_get_cluster,
            '--emr-api-param', 'Test.API')

    def test_overrides(self):
        cluster = self.run_and_get_cluster(
            '--emr-api-param', 'VisibleToAllUsers=false',
            '--visible-to-all-users')
        self.assertEqual(cluster.visibletoallusers, 'false')

    def test_no_emr_api_param_command_line_switch(self):
        job = MRWordCount([
            '-r', 'emr',
            '--emr-api-param', 'Instances.Ec2SubnetId=someID',
            '--no-emr-api-param', 'VisibleToAllUsers'])

        with job.make_runner() as runner:
            self.assertEqual(runner._opts['emr_api_params'],
                             {'Instances.Ec2SubnetId': 'someID',
                              'VisibleToAllUsers': None})

    def test_no_emr_api_params_is_not_a_real_option(self):
        job = MRWordCount([
            '-r', 'emr',
            '--no-emr-api-param', 'VisibleToAllUsers'])

        self.assertNotIn('no_emr_api_params',
                         sorted(job.emr_job_runner_kwargs()))
        self.assertNotIn('no_emr_api_param',
                         sorted(job.emr_job_runner_kwargs()))

        with job.make_runner() as runner:
            self.assertNotIn('no_emr_api_params', sorted(runner._opts))
            self.assertNotIn('no_emr_api_param', sorted(runner._opts))
            self.assertEqual(runner._opts['emr_api_params'],
                             {'VisibleToAllUsers': None})

    def test_command_line_overrides_config(self):
        # want to make sure a nulled-out param in the config file
        # can't override a param set on the command line

        API_PARAMS_MRJOB_CONF = {'runners': {'emr': {
            'check_cluster_every': 0.00,
            'cloud_fs_sync_secs': 0.00,
            'emr_api_params': {
                'Instances.Ec2SubnetId': 'someID',
                'VisibleToAllUsers': None,
                'Name': 'eaten_by_a_whale',
            },
        }}}

        job = MRWordCount([
            '-r', 'emr',
            '--no-emr-api-param', 'Instances.Ec2SubnetId',
            '--emr-api-param', 'VisibleToAllUsers=true'])

        with mrjob_conf_patcher(API_PARAMS_MRJOB_CONF):
            with job.make_runner() as runner:
                self.assertEqual(runner._opts['emr_api_params'],
                                 {'Instances.Ec2SubnetId': None,
                                  'VisibleToAllUsers': 'true',
                                  'Name': 'eaten_by_a_whale'})

    def test_serialization(self):
        # we can now serialize data structures from mrjob.conf

        API_PARAMS_MRJOB_CONF = {'runners': {'emr': {
            'check_cluster_every': 0.00,
            'cloud_fs_sync_secs': 0.00,
            'emr_api_params': {
                'Foo': {'Bar': ['Baz', {'Qux': ['Quux', 'Quuux']}]}
            },
        }}}

        job = MRWordCount(['-r', 'emr'])
        job.sandbox()

        with mrjob_conf_patcher(API_PARAMS_MRJOB_CONF):
            with job.make_runner() as runner:
                runner._launch()

                api_params = runner._describe_cluster()._api_params
                self.assertEqual(
                    api_params.get('Foo.Bar.member.1'), 'Baz')
                self.assertEqual(
                    api_params.get('Foo.Bar.member.2.Qux.member.1'), 'Quux')
                self.assertEqual(
                    api_params.get('Foo.Bar.member.2.Qux.member.2'), 'Quuux')


class AMIAndHadoopVersionTestCase(MockBotoTestCase):

    def test_default(self):
        with self.make_runner() as runner:
            runner.run()
            self.assertEqual(runner.get_image_version(),
                             _DEFAULT_IMAGE_VERSION)
            self.assertEqual(runner.get_hadoop_version(), '2.4.0')

    def test_ami_version_1_0_no_longer_supported(self):
        with self.make_runner('--image-version', '1.0') as runner:
            self.assertRaises(boto.exception.EmrResponseError,
                              runner._launch)

    def test_ami_version_2_0(self):
        with self.make_runner('--image-version', '2.0') as runner:
            runner.run()
            self.assertEqual(runner.get_image_version(), '2.0.6')
            self.assertEqual(runner.get_hadoop_version(), '0.20.205')

    def test_latest_ami_version(self):
        # "latest" is no longer actually the latest version
        with self.make_runner('--image-version', 'latest') as runner:
            # we should translate "latest" ourselves (see #1269)
            self.assertEqual(runner._opts['image_version'], '2.4.2')
            runner.run()
            self.assertEqual(runner.get_image_version(), '2.4.2')
            self.assertEqual(runner.get_hadoop_version(), '1.0.3')

    def test_ami_version_3_0(self):
        with self.make_runner('--image-version', '3.0') as runner:
            runner.run()
            self.assertEqual(runner.get_image_version(), '3.0.4')
            self.assertEqual(runner.get_hadoop_version(), '2.2.0')

    def test_ami_version_3_8_0(self):
        with self.make_runner('--image-version', '3.8.0') as runner:
            runner.run()
            self.assertEqual(runner.get_image_version(), '3.8.0')
            self.assertEqual(runner.get_hadoop_version(), '2.4.0')

    def test_ami_version_4_0_0_via_release_label_option(self):
        # the way EMR wants us to set 4.x AMI versions
        with self.make_runner('--release-label', 'emr-4.0.0') as runner:
            runner.run()
            self.assertEqual(runner.get_image_version(), '4.0.0')
            self.assertEqual(runner.get_hadoop_version(), '2.6.0')

            cluster = runner._describe_cluster()
            self.assertEqual(getattr(cluster, 'releaselabel', ''),
                             'emr-4.0.0')
            self.assertEqual(getattr(cluster, 'requestedamiversion', ''), '')
            self.assertEqual(getattr(cluster, 'runningamiversion', ''), '')

    def test_ami_version_4_0_0_via_image_version_option(self):
        # mrjob should also be smart enough to handle this
        with self.make_runner('--image-version', '4.0.0') as runner:
            runner.run()
            self.assertEqual(runner.get_image_version(), '4.0.0')
            self.assertEqual(runner.get_hadoop_version(), '2.6.0')

            cluster = runner._describe_cluster()
            self.assertEqual(getattr(cluster, 'releaselabel', ''),
                             'emr-4.0.0')
            self.assertEqual(getattr(cluster, 'requestedamiversion', ''), '')
            self.assertEqual(getattr(cluster, 'runningamiversion', ''), '')

    def test_hadoop_version_option_does_nothing(self):
        with logger_disabled('mrjob.emr'):
            with self.make_runner('--hadoop-version', '1.2.3.4') as runner:
                runner.run()
                self.assertEqual(runner.get_image_version(),
                                 _DEFAULT_IMAGE_VERSION)
                self.assertEqual(runner.get_hadoop_version(), '2.4.0')


class AvailabilityZoneTestCase(MockBotoTestCase):

    MRJOB_CONF_CONTENTS = {'runners': {'emr': {
        'check_cluster_every': 0.00,
        'cloud_fs_sync_secs': 0.00,
        'zone': 'PUPPYLAND',
    }}}

    def test_availability_zone_config(self):
        with self.make_runner() as runner:
            runner.run()

            cluster = runner._describe_cluster()
            self.assertEqual(cluster.ec2instanceattributes.ec2availabilityzone,
                             'PUPPYLAND')


class EnableDebuggingTestCase(MockBotoTestCase):

    def test_debugging_works(self):
        with self.make_runner('--enable-emr-debugging') as runner:
            runner.run()

            emr_conn = runner.make_emr_conn()
            steps = _list_all_steps(emr_conn, runner.get_cluster_id())

            self.assertEqual(steps[0].name, 'Setup Hadoop Debugging')


class RegionTestCase(MockBotoTestCase):

    def test_default(self):
        runner = EMRJobRunner()
        self.assertEqual(runner._opts['region'], 'us-west-2')

    def test_explicit_region(self):
        runner = EMRJobRunner(region='us-east-1')
        self.assertEqual(runner._opts['region'], 'us-east-1')

    def test_cannot_be_empty(self):
        runner = EMRJobRunner(region='')
        self.assertEqual(runner._opts['region'], 'us-west-2')


class TmpBucketTestCase(MockBotoTestCase):

    def assert_new_tmp_bucket(self, location, **runner_kwargs):
        """Assert that if we create an EMRJobRunner with the given keyword
        args, it'll create a new tmp bucket with the given location
        constraint.
        """
        existing_bucket_names = set(self.mock_s3_fs)

        runner = EMRJobRunner(conf_paths=[], **runner_kwargs)
        runner._create_s3_tmp_bucket_if_needed()

        bucket_name, path = parse_s3_uri(runner._opts['cloud_tmp_dir'])

        self.assertTrue(bucket_name.startswith('mrjob-'))
        self.assertNotIn(bucket_name, existing_bucket_names)
        self.assertEqual(path, 'tmp/')

        self.assertEqual(self.mock_s3_fs[bucket_name]['location'], location)

    def test_default(self):
        self.assert_new_tmp_bucket('us-west-2')

    def test_us_west_1(self):
        self.assert_new_tmp_bucket('us-west-1',
                                   region='us-west-1')

    def test_us_east_1(self):
        # location should be blank
        self.assert_new_tmp_bucket('',
                                   region='us-east-1')

    def test_reuse_mrjob_bucket_in_same_region(self):
        self.add_mock_s3_data({'mrjob-1': {}}, location='us-west-2')

        runner = EMRJobRunner()
        self.assertEqual(runner._opts['cloud_tmp_dir'],
                         's3://mrjob-1/tmp/')

    def test_ignore_mrjob_bucket_in_different_region(self):
        # this tests 687
        self.add_mock_s3_data({'mrjob-1': {}}, location='')

        self.assert_new_tmp_bucket('us-west-2')

    def test_ignore_non_mrjob_bucket_in_different_region(self):
        self.add_mock_s3_data({'walrus': {}}, location='us-west-2')

        self.assert_new_tmp_bucket('us-west-2')

    def test_reuse_mrjob_bucket_in_us_east_1(self):
        # us-east-1 is special because the location "constraint" for its
        # buckets is '', not 'us-east-1'
        self.add_mock_s3_data({'mrjob-1': {}}, location='')

        runner = EMRJobRunner(region='us-east-1')

        self.assertEqual(runner._opts['cloud_tmp_dir'],
                         's3://mrjob-1/tmp/')

    def test_explicit_tmp_uri(self):
        self.add_mock_s3_data({'walrus': {}}, location='us-west-2')

        runner = EMRJobRunner(cloud_tmp_dir='s3://walrus/tmp/')

        self.assertEqual(runner._opts['cloud_tmp_dir'],
                         's3://walrus/tmp/')

    def test_cross_region_explicit_tmp_uri(self):
        self.add_mock_s3_data({'walrus': {}}, location='us-west-2')

        runner = EMRJobRunner(region='us-west-1',
                              cloud_tmp_dir='s3://walrus/tmp/')

        self.assertEqual(runner._opts['cloud_tmp_dir'],
                         's3://walrus/tmp/')

        # tmp bucket shouldn't influence region (it did in 0.4.x)
        self.assertEqual(runner._opts['region'], 'us-west-1')


class EC2InstanceGroupTestCase(MockBotoTestCase):

    maxDiff = None

    def _test_instance_groups(self, opts, **expected):
        """Run a job with the given option dictionary, and check for
        for instance, number, and optional bid price for each instance role.

        Specify expected instance group info like:

        <role>=(num_instances, instance_type, bid_price)
        """
        runner = EMRJobRunner(**opts)
        cluster_id = runner.make_persistent_cluster()

        emr_conn = runner.make_emr_conn()
        instance_groups = list(
            _yield_all_instance_groups(emr_conn, cluster_id))

        # convert actual instance groups to dicts. (This gets around any
        # assumptions about the order the API returns instance groups in;
        # see #1316)
        role_to_actual = {}
        for ig in instance_groups:
            info = dict(
                (field, getattr(ig, field, None))
                for field in ('bidprice', 'instancetype',
                              'market', 'requestedinstancecount'))

            role_to_actual[ig.instancegrouptype] = info

        # convert expected to dicts
        role_to_expected = {}
        for role, (num, instance_type, bid_price) in expected.items():
            info = dict(
                bidprice=(bid_price if bid_price else None),
                instancetype=instance_type,
                market=(u'SPOT' if bid_price else u'ON_DEMAND'),
                requestedinstancecount=str(num),
            )

            role_to_expected[role.upper()] = info

        self.assertEqual(role_to_actual, role_to_expected)

    def set_in_mrjob_conf(self, **kwargs):
        emr_opts = copy.deepcopy(self.MRJOB_CONF_CONTENTS)
        emr_opts['runners']['emr'].update(kwargs)
        patcher = mrjob_conf_patcher(emr_opts)
        patcher.start()
        self.addCleanup(patcher.stop)

    def test_defaults(self):
        self._test_instance_groups(
            {},
            master=(1, 'm1.medium', None))

    def test_instance_type_single_instance(self):
        self._test_instance_groups(
            {'instance_type': 'c1.xlarge'},
            master=(1, 'c1.xlarge', None))

    def test_instance_type_multiple_instances(self):
        self._test_instance_groups(
            {'instance_type': 'c1.xlarge', 'num_core_instances': 2},
            core=(2, 'c1.xlarge', None),
            master=(1, 'm1.medium', None))

    def test_explicit_master_and_core_instance_types(self):
        self._test_instance_groups(
            {'master_instance_type': 'm1.large'},
            master=(1, 'm1.large', None))

        self._test_instance_groups(
            {'core_instance_type': 'm2.xlarge',
             'num_core_instances': 2},
            core=(2, 'm2.xlarge', None),
            master=(1, 'm1.medium', None))

        self._test_instance_groups(
            {'master_instance_type': 'm1.large',
             'core_instance_type': 'm2.xlarge',
             'num_core_instances': 2},
            core=(2, 'm2.xlarge', None),
            master=(1, 'm1.large', None))

    def test_2_x_ami_defaults_single_node(self):
        # m1.small still works with Hadoop 1, and it's cheaper
        self._test_instance_groups(
            dict(ami_version='2.4.11'),
            master=(1, 'm1.small', None))

    def test_2_x_ami_defaults_multiple_nodes(self):
        self._test_instance_groups(
            dict(ami_version='2.4.11', num_core_instances=2),
            core=(2, 'm1.small', None),
            master=(1, 'm1.small', None))

    def test_spark_defaults_single_node(self):
        # Spark needs at least m1.large
        self._test_instance_groups(
            dict(ami_version='4.0.0', emr_applications=['Spark']),
            master=(1, 'm1.large', None))

    def test_spark_defaults_multiple_nodes(self):
        # Spark can get away with m1.medium for the resource manager
        self._test_instance_groups(
            dict(ami_version='4.0.0',
                 emr_applications=['Spark'],
                 num_core_instances=2),
            core=(1, 'm1.large', None),
            master=(1, 'm1.medium', None))

    def test_explicit_instance_types_take_precedence(self):
        self._test_instance_groups(
            {'instance_type': 'c1.xlarge',
             'master_instance_type': 'm1.large'},
            master=(1, 'm1.large', None))

        self._test_instance_groups(
            {'instance_type': 'c1.xlarge',
             'master_instance_type': 'm1.large',
             'core_instance_type': 'm2.xlarge',
             'num_core_instances': 2},
            core=(2, 'm2.xlarge', None),
            master=(1, 'm1.large', None))

    def test_cmd_line_opts_beat_mrjob_conf(self):
        # set instance_type in mrjob.conf, 1 instance
        self.set_in_mrjob_conf(instance_type='c1.xlarge')

        self._test_instance_groups(
            {},
            master=(1, 'c1.xlarge', None))

        self._test_instance_groups(
            {'master_instance_type': 'm1.large'},
            master=(1, 'm1.large', None))

        # set instance_type in mrjob.conf, 3 instances
        self.set_in_mrjob_conf(instance_type='c1.xlarge',
                               num_core_instances=2)

        self._test_instance_groups(
            {},
            core=(2, 'c1.xlarge', None),
            master=(1, 'm1.medium', None))

        self._test_instance_groups(
            {'master_instance_type': 'm1.large',
             'core_instance_type': 'm2.xlarge'},
            core=(2, 'm2.xlarge', None),
            master=(1, 'm1.large', None))

        # set master in mrjob.conf, 1 instance
        self.set_in_mrjob_conf(master_instance_type='m1.large')

        self._test_instance_groups(
            {},
            master=(1, 'm1.large', None))

        self._test_instance_groups(
            {'instance_type': 'c1.xlarge'},
            master=(1, 'c1.xlarge', None))

        # set master and slave in mrjob.conf, 2 instances
        self.set_in_mrjob_conf(master_instance_type='m1.large',
                               core_instance_type='m2.xlarge',
                               num_core_instances=2)

        self._test_instance_groups(
            {},
            core=(2, 'm2.xlarge', None),
            master=(1, 'm1.large', None))

        self._test_instance_groups(
            {'instance_type': 'c1.xlarge'},
            core=(2, 'c1.xlarge', None),
            master=(1, 'm1.large', None))

    def test_zero_core_instances(self):
        self._test_instance_groups(
            {'master_instance_type': 'c1.medium',
             'num_core_instances': 0},
            master=(1, 'c1.medium', None))

    def test_core_spot_instances(self):
        self._test_instance_groups(
            {'master_instance_type': 'm1.large',
             'core_instance_type': 'c1.medium',
             'core_instance_bid_price': '0.20',
             'num_core_instances': 5},
            core=(5, 'c1.medium', '0.20'),
            master=(1, 'm1.large', None))

    def test_core_on_demand_instances(self):
        self._test_instance_groups(
            {'master_instance_type': 'm1.large',
             'core_instance_type': 'c1.medium',
             'num_core_instances': 5},
            core=(5, 'c1.medium', None),
            master=(1, 'm1.large', None))

    def test_core_and_task_on_demand_instances(self):
        self._test_instance_groups(
            {'master_instance_type': 'm1.large',
             'core_instance_type': 'c1.medium',
             'num_core_instances': 5,
             'task_instance_type': 'm2.xlarge',
             'num_task_instances': 20,
             },
            core=(5, 'c1.medium', None),
            master=(1, 'm1.large', None),
            task=(20, 'm2.xlarge', None))

    def test_core_and_task_spot_instances(self):
        self._test_instance_groups(
            {'master_instance_type': 'm1.large',
             'core_instance_type': 'c1.medium',
             'core_instance_bid_price': '0.20',
             'num_core_instances': 10,
             'task_instance_type': 'm2.xlarge',
             'task_instance_bid_price': '1.00',
             'num_task_instances': 20,
             },
            core=(10, 'c1.medium', '0.20'),
            master=(1, 'm1.large', None),
            task=(20, 'm2.xlarge', '1.00'))

        self._test_instance_groups(
            {'master_instance_type': 'm1.large',
             'core_instance_type': 'c1.medium',
             'num_core_instances': 10,
             'task_instance_type': 'm2.xlarge',
             'task_instance_bid_price': '1.00',
             'num_task_instances': 20,
             },
            core=(10, 'c1.medium', None),
            master=(1, 'm1.large', None),
            task=(20, 'm2.xlarge', '1.00'))

    def test_master_and_core_spot_instances(self):
        self._test_instance_groups(
            {'master_instance_type': 'm1.large',
             'master_instance_bid_price': '0.50',
             'core_instance_type': 'c1.medium',
             'core_instance_bid_price': '0.20',
             'num_core_instances': 10,
             },
            core=(10, 'c1.medium', '0.20'),
            master=(1, 'm1.large', '0.50'))

    def test_master_spot_instance(self):
        self._test_instance_groups(
            {'master_instance_type': 'm1.large',
             'master_instance_bid_price': '0.50',
             },
            master=(1, 'm1.large', '0.50'))

    def test_zero_or_blank_bid_price_means_on_demand(self):
        self._test_instance_groups(
            {'master_instance_bid_price': '0',
             },
            master=(1, 'm1.medium', None))

        self._test_instance_groups(
            {'num_core_instances': 3,
             'core_instance_bid_price': '0.00',
             },
            core=(3, 'm1.medium', None),
            master=(1, 'm1.medium', None))

        self._test_instance_groups(
            {'num_core_instances': 3,
             'num_task_instances': 5,
             'task_instance_bid_price': '',
             },
            core=(3, 'm1.medium', None),
            master=(1, 'm1.medium', None),
            task=(5, 'm1.medium', None))

    def test_pass_invalid_bid_prices_through_to_emr(self):
        self.assertRaises(
            boto.exception.EmrResponseError,
            self._test_instance_groups,
            {'master_instance_bid_price': 'all the gold in California'})

    def test_task_type_defaults_to_core_type(self):
        self._test_instance_groups(
            {'core_instance_type': 'c1.medium',
             'num_core_instances': 5,
             'num_task_instances': 20,
             },
            core=(5, 'c1.medium', None),
            master=(1, 'm1.medium', None),
            task=(20, 'c1.medium', None))

    def test_deprecated_num_ec2_instances(self):
        self._test_instance_groups(
            {'num_ec2_instances': 3},
            core=(2, 'm1.medium', None),
            master=(1, 'm1.medium', None))

    def test_deprecated_num_ec2_instances_conflict_on_cmd_line(self):
        stderr = StringIO()
        with no_handlers_for_logger():
            log_to_stream('mrjob.emr', stderr)
            self._test_instance_groups(
                {'num_ec2_instances': 4,
                 'num_core_instances': 10},
                core=(10, 'm1.medium', None),
                master=(1, 'm1.medium', None))

        self.assertIn('does not make sense', stderr.getvalue())

    def test_deprecated_num_ec2_instances_conflict_in_mrjob_conf(self):
        self.set_in_mrjob_conf(num_ec2_instances=3,
                               num_core_instances=5,
                               num_task_instances=9)

        stderr = StringIO()
        with no_handlers_for_logger():
            log_to_stream('mrjob.emr', stderr)
            self._test_instance_groups(
                {},
                core=(5, 'm1.medium', None),
                master=(1, 'm1.medium', None),
                task=(9, 'm1.medium', None))

        self.assertIn('does not make sense', stderr.getvalue())

    def test_deprecated_num_ec2_instances_cmd_line_beats_mrjob_conf(self):
        self.set_in_mrjob_conf(num_core_instances=5,
                               num_task_instances=9)

        stderr = StringIO()
        with no_handlers_for_logger():
            log_to_stream('mrjob.emr', stderr)
            self._test_instance_groups(
                {'num_ec2_instances': 3},
                core=(2, 'm1.medium', None),
                master=(1, 'm1.medium', None))

        self.assertNotIn('does not make sense', stderr.getvalue())


### tests for error parsing ###

BUCKET = 'walrus'
BUCKET_URI = 's3://' + BUCKET + '/'

LOG_DIR = 'j-CLUSTERID/'

GARBAGE = b'GarbageGarbageGarbage\n'

TRACEBACK_START = b'Traceback (most recent call last):\n'

PY_EXCEPTION = b"""  File "<string>", line 1, in <module>
TypeError: 'int' object is not iterable
"""

CHILD_ERR_LINE = (
    b'2010-07-27 18:25:48,397 WARN'
    b' org.apache.hadoop.mapred.TaskTracker (main): Error running child\n')

JAVA_STACK_TRACE = b"""java.lang.OutOfMemoryError: Java heap space
        at org.apache.hadoop.mapred.IFile$Reader.readNextBlock(IFile.java:270)
        at org.apache.hadoop.mapred.IFile$Reader.next(IFile.java:332)
"""

HADOOP_ERR_LINE_PREFIX = (b'2010-07-27 19:53:35,451 ERROR'
                          b' org.apache.hadoop.streaming.StreamJob (main): ')

USEFUL_HADOOP_ERROR = (
    b'Error launching job , Output path already exists :'
    b' Output directory s3://yourbucket/logs/2010/07/23/ already exists'
    b' and is not empty')

BORING_HADOOP_ERROR = b'Job not Successful!'
TASK_ATTEMPTS_DIR = LOG_DIR + 'task-attempts/'

ATTEMPT_0_DIR = TASK_ATTEMPTS_DIR + 'attempt_201007271720_0001_m_000126_0/'
ATTEMPT_1_DIR = TASK_ATTEMPTS_DIR + 'attempt_201007271720_0001_m_000126_0/'


def make_input_uri_line(input_uri):
    return ("2010-07-27 17:55:29,400 INFO"
            " org.apache.hadoop.fs.s3native.NativeS3FileSystem (main):"
            " Opening '%s' for reading\n" % input_uri).encode('utf_8')


class TestEMREndpoints(MockBotoTestCase):

    def test_default_region(self):
        runner = EMRJobRunner(conf_paths=[])
        self.assertEqual(runner.make_emr_conn().host,
                         'elasticmapreduce.us-west-2.amazonaws.com')
        self.assertEqual(runner._opts['region'], 'us-west-2')

    def test_none_region(self):
        # blank region should be treated the same as no region
        runner = EMRJobRunner(conf_paths=[], region=None)
        self.assertEqual(runner.make_emr_conn().host,
                         'elasticmapreduce.us-west-2.amazonaws.com')
        self.assertEqual(runner._opts['region'], 'us-west-2')

    def test_blank_region(self):
        # blank region should be treated the same as no region
        runner = EMRJobRunner(conf_paths=[], region='')
        self.assertEqual(runner.make_emr_conn().host,
                         'elasticmapreduce.us-west-2.amazonaws.com')
        self.assertEqual(runner._opts['region'], 'us-west-2')

    def test_eu(self):
        runner = EMRJobRunner(conf_paths=[], region='EU')
        self.assertEqual(runner.make_emr_conn().host,
                         'elasticmapreduce.eu-west-1.amazonaws.com')

    def test_eu_case_insensitive(self):
        runner = EMRJobRunner(conf_paths=[], region='eu')
        self.assertEqual(runner.make_emr_conn().host,
                         'elasticmapreduce.eu-west-1.amazonaws.com')

    def test_us_east_1(self):
        runner = EMRJobRunner(conf_paths=[], region='us-east-1')
        self.assertEqual(runner.make_emr_conn().host,
                         'elasticmapreduce.us-east-1.amazonaws.com')

    def test_us_west_1(self):
        runner = EMRJobRunner(conf_paths=[], region='us-west-1')
        self.assertEqual(runner.make_emr_conn().host,
                         'elasticmapreduce.us-west-1.amazonaws.com')

    def test_us_west_1_case_insensitive(self):
        runner = EMRJobRunner(conf_paths=[], region='US-West-1')
        self.assertEqual(runner.make_emr_conn().host,
                         'elasticmapreduce.us-west-1.amazonaws.com')

    def test_ap_southeast_1(self):
        runner = EMRJobRunner(conf_paths=[], region='ap-southeast-1')
        self.assertEqual(runner.make_emr_conn().host,
                         'elasticmapreduce.ap-southeast-1.amazonaws.com')

    def test_previously_unknown_region(self):
        runner = EMRJobRunner(conf_paths=[], region='lolcatnia-1')
        self.assertEqual(runner.make_emr_conn().host,
                         'elasticmapreduce.lolcatnia-1.amazonaws.com')

    def test_explicit_endpoints(self):
        runner = EMRJobRunner(conf_paths=[], region='EU',
                              s3_endpoint='s3-proxy', emr_endpoint='emr-proxy')
        self.assertEqual(runner.make_emr_conn().host, 'emr-proxy')

    def test_ssl_fallback_host(self):
        runner = EMRJobRunner(conf_paths=[], region='us-west-1')

        with patch.object(MockEmrConnection, 'STRICT_SSL', True):
            emr_conn = runner.make_emr_conn()
            self.assertEqual(emr_conn.host,
                             'elasticmapreduce.us-west-1.amazonaws.com')
            # this should still work
            self.assertEqual(list(_yield_all_clusters(emr_conn)), [])
            # but it's only because we've switched to the alternate hostname
            self.assertEqual(emr_conn.host,
                             'us-west-1.elasticmapreduce.amazonaws.com')

        # without SSL issues, we should stay on the same endpoint
        emr_conn = runner.make_emr_conn()
        self.assertEqual(emr_conn.host,
                         'elasticmapreduce.us-west-1.amazonaws.com')

        self.assertEqual(list(_yield_all_clusters(emr_conn)), [])
        self.assertEqual(emr_conn.host,
                         'elasticmapreduce.us-west-1.amazonaws.com')


class TestSSHLs(MockBotoTestCase):

    def setUp(self):
        super(TestSSHLs, self).setUp()
        self.make_runner()

    def tearDown(self):
        super(TestSSHLs, self).tearDown()

    def make_runner(self):
        self.runner = EMRJobRunner(conf_paths=[])
        self.prepare_runner_for_ssh(self.runner)

    def test_ssh_ls(self):
        self.add_slave()

        mock_ssh_dir('testmaster', 'test')
        mock_ssh_file('testmaster', posixpath.join('test', 'one'), b'')
        mock_ssh_file('testmaster', posixpath.join('test', 'two'), b'')
        mock_ssh_dir('testmaster!testslave0', 'test')
        mock_ssh_file('testmaster!testslave0',
                      posixpath.join('test', 'three'), b'')

        self.assertEqual(
            sorted(self.runner.fs.ls('ssh://testmaster/test')),
            ['ssh://testmaster/test/one', 'ssh://testmaster/test/two'])

        self.assertEqual(
            list(self.runner.fs.ls('ssh://testmaster!testslave0/test')),
            ['ssh://testmaster!testslave0/test/three'])

        # ls() is a generator, so the exception won't fire until we list() it
        self.assertRaises(IOError, list,
                          self.runner.fs.ls('ssh://testmaster/does_not_exist'))


class TestNoBoto(TestCase):

    def setUp(self):
        self.blank_out_boto()

    def tearDown(self):
        self.restore_boto()

    def blank_out_boto(self):
        self._real_boto = mrjob.emr.boto
        mrjob.emr.boto = None
        mrjob.fs.s3.boto = None

    def restore_boto(self):
        mrjob.emr.boto = self._real_boto
        mrjob.fs.s3.boto = self._real_boto

    def test_init(self):
        # merely creating an EMRJobRunner should raise an exception
        # because it'll need to connect to S3 to set cloud_tmp_dir
        self.assertRaises(ImportError, EMRJobRunner, conf_paths=[])


class MasterBootstrapScriptTestCase(MockBotoTestCase):

    def test_usr_bin_env(self):
        runner = EMRJobRunner(conf_paths=[],
                              bootstrap_mrjob=True,
                              sh_bin='bash -e')

        runner._add_bootstrap_files_for_upload()

        self.assertIsNotNone(runner._master_bootstrap_script_path)
        self.assertTrue(os.path.exists(runner._master_bootstrap_script_path))

        with open(runner._master_bootstrap_script_path) as f:
            lines = [line.rstrip() for line in f]

        self.assertEqual(lines[0], '#!/usr/bin/env bash -e')

    def _test_create_master_bootstrap_script(
            self, image_version=None, expected_python_bin=PYTHON_BIN,
            expect_pip_binary=None):

        if expect_pip_binary is None:
            expect_pip_binary = (PYTHON_BIN == 'python2.6')

        # create a fake src tarball
        foo_py_path = os.path.join(self.tmp_dir, 'foo.py')
        with open(foo_py_path, 'w'):
            pass

        yelpy_tar_gz_path = os.path.join(self.tmp_dir, 'yelpy.tar.gz')
        tar_and_gzip(self.tmp_dir, yelpy_tar_gz_path, prefix='yelpy')

        # use all the bootstrap options
        runner = EMRJobRunner(conf_paths=[],
                              image_version=image_version,
                              bootstrap=[
                                  expected_python_bin + ' ' +
                                  foo_py_path + '#bar.py',
                                  's3://walrus/scripts/ohnoes.sh#'],
                              bootstrap_cmds=['echo "Hi!"', 'true', 'ls'],
                              bootstrap_files=['/tmp/quz'],
                              bootstrap_mrjob=True,
                              bootstrap_python_packages=[yelpy_tar_gz_path],
                              bootstrap_scripts=['speedups.sh', '/tmp/s.sh'])

        runner._add_bootstrap_files_for_upload()

        self.assertIsNotNone(runner._master_bootstrap_script_path)
        self.assertTrue(os.path.exists(runner._master_bootstrap_script_path))

        with open(runner._master_bootstrap_script_path) as f:
            lines = [line.rstrip() for line in f]

        self.assertEqual(lines[0], '#!/bin/sh -ex')

        # check PWD gets stored
        self.assertIn('__mrjob_PWD=$PWD', lines)

        # check for stdout -> stderr redirect
        self.assertIn('{', lines)
        self.assertIn('} 1>&2', lines)

        def assertScriptDownloads(path, name=None):
            uri = runner._upload_mgr.uri(path)
            name = runner._bootstrap_dir_mgr.name('file', path, name=name)

            self.assertIn(
                '  hadoop fs -copyToLocal %s $__mrjob_PWD/%s' % (uri, name),
                lines)
            self.assertIn(
                '  chmod a+x $__mrjob_PWD/%s' % (name,),
                lines)

        # check files get downloaded
        assertScriptDownloads(foo_py_path, 'bar.py')
        assertScriptDownloads('s3://walrus/scripts/ohnoes.sh')
        assertScriptDownloads('/tmp/quz', 'quz')
        assertScriptDownloads(runner._mrjob_tar_gz_path)
        assertScriptDownloads('speedups.sh')
        assertScriptDownloads('/tmp/s.sh')
        if PY2:
            assertScriptDownloads(yelpy_tar_gz_path)

        # check scripts get run

        # bootstrap
        self.assertIn('  ' + expected_python_bin + ' $__mrjob_PWD/bar.py',
                      lines)
        self.assertIn('  $__mrjob_PWD/ohnoes.sh', lines)
        # bootstrap_cmds
        self.assertIn('  echo "Hi!"', lines)
        self.assertIn('  true', lines)
        self.assertIn('  ls', lines)
        # bootstrap_mrjob
        mrjob_tar_gz_name = runner._bootstrap_dir_mgr.name(
            'file', runner._mrjob_tar_gz_path)
        self.assertIn("  __mrjob_PYTHON_LIB=$(" + expected_python_bin +
                      " -c 'from distutils.sysconfig import get_python_lib;"
                      " print(get_python_lib())')", lines)
        self.assertIn('  sudo tar xfz $__mrjob_PWD/' + mrjob_tar_gz_name +
                      ' -C $__mrjob_PYTHON_LIB', lines)
        self.assertIn('  sudo ' + expected_python_bin + ' -m compileall -f'
                      ' $__mrjob_PYTHON_LIB/mrjob && true', lines)
        # bootstrap_python_packages
        if expect_pip_binary:
            self.assertIn('  sudo pip install $__mrjob_PWD/yelpy.tar.gz',
                          lines)
        else:
            self.assertIn(('  sudo ' + expected_python_bin +
                           ' -m pip install $__mrjob_PWD/yelpy.tar.gz'), lines)
        # bootstrap_scripts
        self.assertIn('  $__mrjob_PWD/speedups.sh', lines)
        self.assertIn('  $__mrjob_PWD/s.sh', lines)

    def test_create_master_bootstrap_script(self):
        self._test_create_master_bootstrap_script()

    def test_create_master_bootstrap_script_on_2_4_11_ami(self):
        self._test_create_master_bootstrap_script(
            image_version='2.4.11',
            expected_python_bin=('python2.7' if PY2 else PYTHON_BIN),
            expect_pip_binary=False)

    def test_create_master_bootstrap_script_on_2_4_2_ami(self):
        self._test_create_master_bootstrap_script(
            image_version='2.4.2',
            expected_python_bin=('python2.6' if PY2 else PYTHON_BIN),
            expect_pip_binary=PY2)

    def test_no_bootstrap_script_if_not_needed(self):
        runner = EMRJobRunner(conf_paths=[], bootstrap_mrjob=False,
                              bootstrap_python=False)

        runner._add_bootstrap_files_for_upload()
        self.assertIsNone(runner._master_bootstrap_script_path)

        # bootstrap actions don't figure into the master bootstrap script
        runner = EMRJobRunner(conf_paths=[],
                              bootstrap_mrjob=False,
                              bootstrap_actions=['foo', 'bar baz'],
                              bootstrap_python=False,
                              pool_clusters=False)

        runner._add_bootstrap_files_for_upload()
        self.assertIsNone(runner._master_bootstrap_script_path)

        # using pooling doesn't require us to create a bootstrap script
        runner = EMRJobRunner(conf_paths=[],
                              bootstrap_mrjob=False,
                              bootstrap_python=False,
                              pool_clusters=True)

        runner._add_bootstrap_files_for_upload()
        self.assertIsNone(runner._master_bootstrap_script_path)

    def test_bootstrap_actions_get_added(self):
        bootstrap_actions = [
            ('s3://elasticmapreduce/bootstrap-actions/configure-hadoop'
             ' -m,mapred.tasktracker.map.tasks.maximum=1'),
            's3://foo/bar',
        ]

        runner = EMRJobRunner(conf_paths=[],
                              bootstrap_actions=bootstrap_actions,
                              cloud_fs_sync_secs=0.00)

        cluster_id = runner.make_persistent_cluster()

        emr_conn = runner.make_emr_conn()
        actions = list(_yield_all_bootstrap_actions(emr_conn, cluster_id))

        self.assertEqual(len(actions), 3)

        self.assertEqual(
            actions[0].scriptpath,
            's3://elasticmapreduce/bootstrap-actions/configure-hadoop')
        self.assertEqual(
            actions[0].args[0].value,
            '-m,mapred.tasktracker.map.tasks.maximum=1')
        self.assertEqual(actions[0].name, 'action 0')

        self.assertEqual(actions[1].scriptpath, 's3://foo/bar')
        self.assertEqual(actions[1].args, [])
        self.assertEqual(actions[1].name, 'action 1')

        # check for master bootstrap script
        self.assertTrue(actions[2].scriptpath.startswith('s3://mrjob-'))
        self.assertTrue(actions[2].scriptpath.endswith('b.py'))
        self.assertEqual(actions[2].args, [])
        self.assertEqual(actions[2].name, 'master')

        # make sure master bootstrap script is on S3
        self.assertTrue(runner.fs.exists(actions[2].scriptpath))

    def test_bootstrap_mrjob_uses_python_bin(self):
        # use all the bootstrap options
        runner = EMRJobRunner(conf_paths=[],
                              bootstrap_mrjob=True,
                              python_bin=['anaconda'])

        runner._add_bootstrap_files_for_upload()
        self.assertIsNotNone(runner._master_bootstrap_script_path)
        with open(runner._master_bootstrap_script_path, 'r') as f:
            content = f.read()

        self.assertIn('sudo anaconda -m compileall -f', content)

    def test_local_bootstrap_action(self):
        # make sure that local bootstrap action scripts get uploaded to S3
        action_path = os.path.join(self.tmp_dir, 'apt-install.sh')
        with open(action_path, 'w') as f:
            f.write('for $pkg in $@; do sudo apt-get install $pkg; done\n')

        bootstrap_actions = [
            action_path + ' python-scipy mysql-server']

        runner = EMRJobRunner(conf_paths=[],
                              bootstrap_actions=bootstrap_actions,
                              cloud_fs_sync_secs=0.00)

        cluster_id = runner.make_persistent_cluster()

        emr_conn = runner.make_emr_conn()
        actions = list(_yield_all_bootstrap_actions(emr_conn, cluster_id))

        self.assertEqual(len(actions), 2)

        self.assertTrue(actions[0].scriptpath.startswith('s3://mrjob-'))
        self.assertTrue(actions[0].scriptpath.endswith('/apt-install.sh'))
        self.assertEqual(actions[0].name, 'action 0')
        self.assertEqual(actions[0].args[0].value, 'python-scipy')
        self.assertEqual(actions[0].args[1].value, 'mysql-server')

        # check for master bootstrap script
        self.assertTrue(actions[1].scriptpath.startswith('s3://mrjob-'))
        self.assertTrue(actions[1].scriptpath.endswith('b.py'))
        self.assertEqual(actions[1].args, [])
        self.assertEqual(actions[1].name, 'master')

        # make sure master bootstrap script is on S3
        self.assertTrue(runner.fs.exists(actions[1].scriptpath))


class MasterNodeSetupScriptTestCase(MockBotoTestCase):

    def setUp(self):
        super(MasterNodeSetupScriptTestCase, self).setUp()
        self.start(patch('mrjob.emr.log'))

    def test_no_script_needed(self):
        runner = EMRJobRunner()

        runner._add_master_node_setup_files_for_upload()
        self.assertIsNone(runner._master_node_setup_script_path)
        self.assertEqual(runner._master_node_setup_mgr.paths(), set())

    def test_libjars(self):
        runner = EMRJobRunner(libjars=[
            'cookie.jar',
            's3://pooh/honey.jar',
            'file:///left/dora.jar',
        ])

        runner._add_master_node_setup_files_for_upload()
        self.assertIsNotNone(runner._master_node_setup_script_path)
        # don't need to manage file:/// URI
        self.assertEqual(
            runner._master_node_setup_mgr.paths(),
            set(['cookie.jar', 's3://pooh/honey.jar']))

        uploaded_paths = set(runner._upload_mgr.path_to_uri())
        self.assertIn('cookie.jar', uploaded_paths)

        with open(runner._master_node_setup_script_path, 'rb') as f:
            contents = f.read()

        self.assertTrue(contents.startswith(b'#!/bin/sh -ex\n'))
        self.assertIn(b'hadoop fs -copyToLocal ', contents)
        self.assertNotIn(b'aws s3 cp ', contents)
        self.assertIn(b'chmod a+x ', contents)
        self.assertIn(b'cookie.jar', contents)
        self.assertIn(b's3://pooh/honey.jar', contents)
        self.assertNotIn(b'dora.jar', contents)

    def test_4_x_ami(self):
        runner = EMRJobRunner(libjars=['cookie.jar'],
                              release_label='emr-4.0.0')

        runner._add_master_node_setup_files_for_upload()
        self.assertIsNotNone(runner._master_node_setup_script_path)

        with open(runner._master_node_setup_script_path, 'rb') as f:
            contents = f.read()

        self.assertNotIn(b'hadoop fs -copyToLocal ', contents)
        self.assertIn(b'aws s3 cp ', contents)
        self.assertIn(b'cookie.jar', contents)

    def test_usr_bin_env(self):
        runner = EMRJobRunner(libjars=['cookie.jar'],
                              sh_bin=['bash'])

        runner._add_master_node_setup_files_for_upload()
        self.assertIsNotNone(runner._master_node_setup_script_path)

        with open(runner._master_node_setup_script_path, 'rb') as f:
            contents = f.read()

        self.assertTrue(contents.startswith(b'#!/usr/bin/env bash\n'))


class EMRNoMapperTestCase(MockBotoTestCase):

    def test_no_mapper(self):
        # read from STDIN, a local file, and a remote file
        stdin = BytesIO(b'foo\nbar\n')

        local_input_path = os.path.join(self.tmp_dir, 'input')
        with open(local_input_path, 'wb') as local_input_file:
            local_input_file.write(b'one fish two fish\nred fish blue fish\n')

        remote_input_path = 's3://walrus/data/foo'
        self.add_mock_s3_data({'walrus': {'data/foo': b'foo\n'}})

        # setup fake output
        self.mock_emr_output = {('j-MOCKCLUSTER0', 1): [
            b'1\t["blue", "one", "red", "two"]\n',
            b'4\t["fish"]\n']}

        mr_job = MRNoMapper(['-r', 'emr', '-v',
                             '-', local_input_path, remote_input_path])
        mr_job.sandbox(stdin=stdin)

        results = []

        with mr_job.make_runner() as runner:
            runner.run()

            for line in runner.stream_output():
                key, value = mr_job.parse_output_line(line)
                results.append((key, value))

        self.assertEqual(sorted(results),
                         [(1, ['blue', 'one', 'red', 'two']),
                          (4, ['fish'])])


class PoolMatchingTestCase(MockBotoTestCase):

    def make_pooled_cluster(self, name=None, minutes_ago=0, **kwargs):
        """Returns ``(runner, cluster_id)``. Set minutes_ago to set
        ``cluster.startdatetime`` to seconds before
        ``datetime.datetime.now()``."""
        runner = EMRJobRunner(pool_clusters=True,
                              pool_name=name,
                              **kwargs)
        cluster_id = runner.make_persistent_cluster()
        mock_cluster = self.mock_emr_clusters[cluster_id]

        mock_cluster.status.state = 'WAITING'
        start = datetime.now() - timedelta(minutes=minutes_ago)
        mock_cluster.status.timeline.creationdatetime = (
            start.strftime(boto.utils.ISO8601))
        return runner, cluster_id

    def get_cluster(self, job_args, job_class=MRTwoStepJob):
        mr_job = job_class(job_args)
        mr_job.sandbox()

        with mr_job.make_runner() as runner:
            self.prepare_runner_for_ssh(runner)
            runner.run()

            return runner.get_cluster_id()

    def assertJoins(self, cluster_id, job_args, job_class=MRTwoStepJob):
        actual_cluster_id = self.get_cluster(job_args, job_class=job_class)

        self.assertEqual(actual_cluster_id, cluster_id)

    def assertDoesNotJoin(self, cluster_id, job_args, job_class=MRTwoStepJob):

        actual_cluster_id = self.get_cluster(job_args, job_class=job_class)

        self.assertNotEqual(actual_cluster_id, cluster_id)

        # terminate the cluster created by this assert, to avoid
        # very confusing behavior (see Issue #331)
        emr_conn = EMRJobRunner(conf_paths=[]).make_emr_conn()
        emr_conn.terminate_jobflow(actual_cluster_id)

    def make_simple_runner(self, pool_name):
        """Make an EMRJobRunner that is ready to try to find a pool to join"""
        mr_job = MRTwoStepJob([
            '-r', 'emr', '-v', '--pool-clusters',
            '--pool-name', pool_name])
        mr_job.sandbox()
        runner = mr_job.make_runner()
        self.prepare_runner_for_ssh(runner)
        runner._prepare_for_launch()
        return runner

    def test_make_new_pooled_cluster(self):
        mr_job = MRTwoStepJob(['-r', 'emr', '-v', '--pool-clusters'])
        mr_job.sandbox()

        with mr_job.make_runner() as runner:
            self.prepare_runner_for_ssh(runner)
            runner.run()

            # Make sure that the runner made a pooling-enabled cluster
            emr_conn = runner.make_emr_conn()
            bootstrap_actions = list(_yield_all_bootstrap_actions(
                emr_conn, runner.get_cluster_id()))

            jf_hash, jf_name = _pool_hash_and_name(bootstrap_actions)
            self.assertEqual(jf_hash, runner._pool_hash())
            self.assertEqual(jf_name, runner._opts['pool_name'])

            emr_conn.simulate_progress(runner.get_cluster_id())
            cluster = runner._describe_cluster()
            self.assertEqual(cluster.status.state, 'WAITING')

    def test_join_pooled_cluster(self):
        _, cluster_id = self.make_pooled_cluster()

        self.assertJoins(cluster_id, [
            '-r', 'emr', '-v', '--pool-clusters'])

    def test_join_named_pool(self):
        _, cluster_id = self.make_pooled_cluster('pool1')

        self.assertJoins(cluster_id, [
            '-r', 'emr', '-v', '--pool-clusters',
            '--pool-name', 'pool1'])

    def test_join_anyway_if_i_say_so(self):
        _, cluster_id = self.make_pooled_cluster(image_version='2.0')

        self.assertJoins(cluster_id, [
            '-r', 'emr', '-v', '--pool-clusters',
            '--cluster-id', cluster_id,
            '--image-version', '2.2'])

    def test_pooling_with_image_version(self):
        _, cluster_id = self.make_pooled_cluster(image_version='2.0')

        self.assertJoins(cluster_id, [
            '-r', 'emr', '-v', '--pool-clusters',
            '--image-version', '2.0'])

    def test_pooling_with_image_version_prefix_major_minor(self):
        _, cluster_id = self.make_pooled_cluster(image_version='2.0.0')

        self.assertJoins(cluster_id, [
            '-r', 'emr', '-v', '--pool-clusters',
            '--image-version', '2.0'])

    def test_pooling_with_image_version_prefix_major(self):
        _, cluster_id = self.make_pooled_cluster(image_version='2.0.0')

        self.assertJoins(cluster_id, [
            '-r', 'emr', '-v', '--pool-clusters',
            '--image-version', '2'])

    def test_dont_join_pool_with_wrong_image_version(self):
        _, cluster_id = self.make_pooled_cluster(image_version='2.2')

        self.assertDoesNotJoin(cluster_id, [
            '-r', 'emr', '-v', '--pool-clusters',
            '--image-version', '2.0'])

    def test_pooling_with_4_x_ami_version(self):
        # this actually uses release label internally
        _, cluster_id = self.make_pooled_cluster(image_version='4.0.0')

        self.assertJoins(cluster_id, [
            '-r', 'emr', '-v', '--pool-clusters',
            '--image-version', '4.0.0'])

    def test_pooling_with_release_label(self):
        _, cluster_id = self.make_pooled_cluster(release_label='emr-4.0.0')

        self.assertJoins(cluster_id, [
            '-r', 'emr', '-v', '--pool-clusters',
            '--release-label', 'emr-4.0.0'])

    def test_dont_join_pool_with_wrong_release_label(self):
        _, cluster_id = self.make_pooled_cluster(release_label='emr-4.0.1')

        self.assertDoesNotJoin(cluster_id, [
            '-r', 'emr', '-v', '--pool-clusters',
            '--release-label', 'emr-4.0.0'])

    def test_dont_join_pool_without_release_label(self):
        _, cluster_id = self.make_pooled_cluster(image_version='2.2')

        self.assertDoesNotJoin(cluster_id, [
            '-r', 'emr', '-v', '--pool-clusters',
            '--release-label', 'emr-4.0.0'])

    def test_matching_release_label_and_ami_version(self):
        _, cluster_id = self.make_pooled_cluster(release_label='emr-4.0.0')

        self.assertJoins(cluster_id, [
            '-r', 'emr', '-v', '--pool-clusters',
            '--image-version', '4.0.0'])

    def test_non_matching_release_label_and_ami_version(self):
        _, cluster_id = self.make_pooled_cluster(release_label='emr-4.0.0')

        self.assertDoesNotJoin(cluster_id, [
            '-r', 'emr', '-v', '--pool-clusters',
            '--image-version', '2.2'])

    def test_release_label_hides_ami_version(self):
        _, cluster_id = self.make_pooled_cluster(release_label='emr-4.0.0')

        self.assertJoins(cluster_id, [
            '-r', 'emr', '-v', '--pool-clusters',
            '--release-label', 'emr-4.0.0',
            '--image-version', '1.0.0'])

    def test_matching_emr_applications(self):
        _, cluster_id = self.make_pooled_cluster(
            image_version='4.0.0', emr_applications=['Mahout'])

        self.assertJoins(cluster_id, [
            '-r', 'emr', '-v', '--pool-clusters',
            '--image-version', '4.0.0',
            '--emr-application', 'Mahout'])

    def test_extra_emr_applications_okay(self):
        _, cluster_id = self.make_pooled_cluster(
            image_version='4.0.0', emr_applications=['Ganglia', 'Mahout'])

        self.assertJoins(cluster_id, [
            '-r', 'emr', '-v', '--pool-clusters',
            '--image-version', '4.0.0',
            '--emr-application', 'Mahout'])

    def test_missing_emr_applications_not_okay(self):
        _, cluster_id = self.make_pooled_cluster(
            image_version='4.0.0', emr_applications=['Mahout'])

        self.assertDoesNotJoin(cluster_id, [
            '-r', 'emr', '-v', '--pool-clusters',
            '--image-version', '4.0.0',
            '--emr-application', 'Ganglia',
            '--emr-application', 'Mahout'])

    def test_emr_application_matching_is_case_insensitive(self):
        _, cluster_id = self.make_pooled_cluster(
            image_version='4.0.0', emr_applications=['Mahout'])

        self.assertJoins(cluster_id, [
            '-r', 'emr', '-v', '--pool-clusters',
            '--image-version', '4.0.0',
            '--emr-application', 'mahout'])

    def test_matching_emr_configurations(self):
        _, cluster_id = self.make_pooled_cluster(
            image_version='4.0.0',
            emr_configurations=[HADOOP_ENV_EMR_CONFIGURATION])

        self.assertJoins(cluster_id, [
            '-r', 'emr', '--pool-clusters',
            '--image-version', '4.0.0',
            '--emr-configuration', json.dumps(HADOOP_ENV_EMR_CONFIGURATION),
        ])

    def test_missing_emr_configurations(self):
        _, cluster_id = self.make_pooled_cluster(
            image_version='4.0.0',
            emr_configurations=[HADOOP_ENV_EMR_CONFIGURATION])

        self.assertDoesNotJoin(cluster_id, [
            '-r', 'emr', '--pool-clusters',
            '--image-version', '4.0.0',
        ])

    def test_extra_emr_configuration(self):
        _, cluster_id = self.make_pooled_cluster(
            image_version='4.0.0')

        self.assertDoesNotJoin(cluster_id, [
            '-r', 'emr', '--pool-clusters',
            '--image-version', '4.0.0',
            '--emr-configuration', json.dumps(HADOOP_ENV_EMR_CONFIGURATION),
        ])

    def test_wrong_emr_configuration(self):
        _, cluster_id = self.make_pooled_cluster(
            image_version='4.0.0',
            emr_configurations=[HADOOP_ENV_EMR_CONFIGURATION])

        self.assertDoesNotJoin(cluster_id, [
            '-r', 'emr', '--pool-clusters',
            '--image-version', '4.0.0',
            '--emr-configuration', json.dumps(CORE_SITE_EMR_CONFIGURATION),
        ])

    def test_wrong_emr_configuration_ordering(self):
        _, cluster_id = self.make_pooled_cluster(
            image_version='4.0.0',
            emr_configurations=[CORE_SITE_EMR_CONFIGURATION,
                                HADOOP_ENV_EMR_CONFIGURATION])

        self.assertDoesNotJoin(cluster_id, [
            '-r', 'emr', '--pool-clusters',
            '--image-version', '4.0.0',
            '--emr-configuration', json.dumps(HADOOP_ENV_EMR_CONFIGURATION),
            '--emr-configuration', json.dumps(CORE_SITE_EMR_CONFIGURATION),
        ])

    def test_matching_subnet(self):
        _, cluster_id = self.make_pooled_cluster(
            subnet='subnet-ffffffff')

        self.assertJoins(cluster_id, [
            '-r', 'emr', '--pool-clusters',
            '--subnet', 'subnet-ffffffff'])

    def test_other_subnet(self):
        _, cluster_id = self.make_pooled_cluster(
            subnet='subnet-ffffffff')

        self.assertDoesNotJoin(cluster_id, [
            '-r', 'emr', '--pool-clusters',
            '--subnet', 'subnet-eeeeeeee'])

    def test_require_subnet(self):
        _, cluster_id = self.make_pooled_cluster()

        self.assertDoesNotJoin(cluster_id, [
            '-r', 'emr', '--pool-clusters',
            '--subnet', 'subnet-ffffffff'])

    def test_require_no_subnet(self):
        _, cluster_id = self.make_pooled_cluster(
            subnet='subnet-ffffffff')

        self.assertDoesNotJoin(cluster_id, [
            '-r', 'emr', '--pool-clusters'])

    def test_empty_string_subnet(self):
        # same as no subnet
        _, cluster_id = self.make_pooled_cluster()

        self.assertJoins(cluster_id, [
            '-r', 'emr', '--pool-clusters',
            '--subnet', ''])

    def test_pooling_with_additional_emr_info(self):
        info = '{"tomatoes": "actually a fruit!"}'
        _, cluster_id = self.make_pooled_cluster(
            additional_emr_info=info)

        self.assertJoins(cluster_id, [
            '-r', 'emr', '-v', '--pool-clusters',
            '--additional-emr-info', info])

    def test_dont_join_pool_with_wrong_additional_emr_info(self):
        info = '{"tomatoes": "actually a fruit!"}'
        _, cluster_id = self.make_pooled_cluster()

        self.assertDoesNotJoin(cluster_id, [
            '-r', 'emr', '-v', '--pool-clusters',
            '--additional-emr-info', info])

    def test_join_pool_with_same_instance_type_and_count(self):
        _, cluster_id = self.make_pooled_cluster(
            instance_type='m2.4xlarge',
            num_core_instances=20)

        self.assertJoins(cluster_id, [
            '-r', 'emr', '-v', '--pool-clusters',
            '--instance-type', 'm2.4xlarge',
            '--num-core-instances', '20'])

    def test_join_pool_with_more_of_same_instance_type(self):
        _, cluster_id = self.make_pooled_cluster(
            instance_type='m2.4xlarge',
            num_core_instances=20)

        self.assertJoins(cluster_id, [
            '-r', 'emr', '-v', '--pool-clusters',
            '--instance-type', 'm2.4xlarge',
            '--num-core-instances', '5'])

    def test_join_cluster_with_bigger_instances(self):
        _, cluster_id = self.make_pooled_cluster(
            instance_type='m2.4xlarge',
            num_core_instances=20)

        self.assertJoins(cluster_id, [
            '-r', 'emr', '-v', '--pool-clusters',
            '--instance-type', 'm1.medium',
            '--num-core-instances', '20'])

    def test_join_cluster_with_enough_cpu_and_memory(self):
        _, cluster_id = self.make_pooled_cluster(
            instance_type='c1.xlarge',
            num_core_instances=3)

        # join the pooled cluster even though it has less instances total,
        # since they're have enough memory and CPU
        self.assertJoins(cluster_id, [
            '-r', 'emr', '-v', '--pool-clusters',
            '--instance-type', 'm1.medium',
            '--num-core-instances', '10'])

    def test_dont_join_cluster_with_instances_with_too_little_memory(self):
        _, cluster_id = self.make_pooled_cluster(
            instance_type='c1.xlarge',
            num_core_instances=20)

        self.assertDoesNotJoin(cluster_id, [
            '-r', 'emr', '-v', '--pool-clusters',
            '--instance-type', 'm2.4xlarge',
            '--num-core-instances', '2'])

    def test_master_instance_has_to_be_big_enough(self):
        _, cluster_id = self.make_pooled_cluster(
            instance_type='c1.xlarge',
            num_core_instances=10)

        # We implicitly want a MASTER instance with c1.xlarge. The pooled
        # cluster has an m1.medium master instance and 9 c1.xlarge core
        # instances, which doesn't match.
        self.assertDoesNotJoin(cluster_id, [
            '-r', 'emr', '-v', '--pool-clusters',
            '--instance-type', 'c1.xlarge'])

    def test_unknown_instance_type_against_matching_pool(self):
        _, cluster_id = self.make_pooled_cluster(
            instance_type='a1.sauce',
            num_core_instances=10)

        self.assertJoins(cluster_id, [
            '-r', 'emr', '-v', '--pool-clusters',
            '--instance-type', 'a1.sauce',
            '--num-core-instances', '10'])

    def test_unknown_instance_type_against_pool_with_more_instances(self):
        _, cluster_id = self.make_pooled_cluster(
            instance_type='a1.sauce',
            num_core_instances=20)

        self.assertJoins(cluster_id, [
            '-r', 'emr', '-v', '--pool-clusters',
            '--instance-type', 'a1.sauce',
            '--num-core-instances', '10'])

    def test_unknown_instance_type_against_pool_with_less_instances(self):
        _, cluster_id = self.make_pooled_cluster(
            instance_type='a1.sauce',
            num_core_instances=5)

        self.assertDoesNotJoin(cluster_id, [
            '-r', 'emr', '-v', '--pool-clusters',
            '--instance-type', 'a1.sauce',
            '--num-core-instances', '10'])

    def test_unknown_instance_type_against_other_instance_types(self):
        _, cluster_id = self.make_pooled_cluster(
            instance_type='m2.4xlarge',
            num_core_instances=100)

        # for all we know, "a1.sauce" instances have even more memory and CPU
        # than m2.4xlarge
        self.assertDoesNotJoin(cluster_id, [
            '-r', 'emr', '-v', '--pool-clusters',
            '--instance-type', 'a1.sauce',
            '--num-core-instances', '2'])

    def test_can_join_cluster_with_same_bid_price(self):
        _, cluster_id = self.make_pooled_cluster(
            master_instance_bid_price='0.25')

        self.assertJoins(cluster_id, [
            '-r', 'emr', '-v', '--pool-clusters',
            '--master-instance-bid-price', '0.25'])

    def test_can_join_cluster_with_higher_bid_price(self):
        _, cluster_id = self.make_pooled_cluster(
            master_instance_bid_price='25.00')

        self.assertJoins(cluster_id, [
            '-r', 'emr', '-v', '--pool-clusters',
            '--master-instance-bid-price', '0.25'])

    def test_cant_join_cluster_with_lower_bid_price(self):
        _, cluster_id = self.make_pooled_cluster(
            master_instance_bid_price='0.25',
            num_core_instances=100)

        self.assertDoesNotJoin(cluster_id, [
            '-r', 'emr', '-v', '--pool-clusters',
            '--master-instance-bid-price', '25.00'])

    def test_on_demand_satisfies_any_bid_price(self):
        _, cluster_id = self.make_pooled_cluster()

        self.assertJoins(cluster_id, [
            '-r', 'emr', '-v', '--pool-clusters',
            '--master-instance-bid-price', '25.00'])

    def test_no_bid_price_satisfies_on_demand(self):
        _, cluster_id = self.make_pooled_cluster(
            master_instance_bid_price='25.00')

        self.assertDoesNotJoin(cluster_id, [
            '-r', 'emr', '-v', '--pool-clusters'])

    def test_core_and_task_instance_types(self):
        # a tricky test that mixes and matches different criteria
        _, cluster_id = self.make_pooled_cluster(
            core_instance_bid_price='0.25',
            task_instance_bid_price='25.00',
            task_instance_type='c1.xlarge',
            num_core_instances=2,
            num_task_instances=3)

        self.assertJoins(cluster_id, [
            '-r', 'emr', '-v', '--pool-clusters',
            '--num-ec2-core-instances', '2',
            '--num-ec2-task-instances', '10',  # more instances, but smaller
            '--core-instance-bid-price', '0.10',
            '--master-instance-bid-price', '77.77',
            '--task-instance-bid-price', '22.00'])

    def test_dont_join_full_cluster(self):
        dummy_runner, cluster_id = self.make_pooled_cluster()

        # fill the cluster
        self.mock_emr_clusters[cluster_id]._steps = 255 * [
            MockEmrObject(
                actiononfailure='CANCEL_AND_WAIT',
                config=MockEmrObject(args=[]),
                id='s-FAKE',
                name='dummy',
                status=MockEmrObject(
                    state='COMPLETED',
                    timeline=MockEmrObject(
                        enddatetime='definitely not none')))
        ]

        # a two-step job shouldn't fit
        self.assertDoesNotJoin(cluster_id, [
            '-r', 'emr', '-v', '--pool-clusters'],
            job_class=MRTwoStepJob)

    def test_join_almost_full_cluster(self):
        dummy_runner, cluster_id = self.make_pooled_cluster()

        # fill the cluster
        self.mock_emr_clusters[cluster_id]._steps = 255 * [
            MockEmrObject(
                actiononfailure='CANCEL_AND_WAIT',
                config=MockEmrObject(args=[]),
                id='s-FAKE',
                name='dummy',
                status=MockEmrObject(
                    state='COMPLETED',
                    timeline=MockEmrObject(
                        enddatetime='definitely not none')))
        ]

        # a one-step job should fit
        self.assertJoins(cluster_id, [
            '-r', 'emr', '-v', '--pool-clusters'],
            job_class=MRWordCount)

    def test_no_space_for_master_node_setup(self):
        dummy_runner, cluster_id = self.make_pooled_cluster()

        # fill the cluster
        self.mock_emr_clusters[cluster_id]._steps = 255 * [
            MockEmrObject(
                actiononfailure='CANCEL_AND_WAIT',
                config=MockEmrObject(args=[]),
                id='s-FAKE',
                name='dummy',
                status=MockEmrObject(
                    state='COMPLETED',
                    timeline=MockEmrObject(
                        enddatetime='definitely not none')))
        ]

        # --libjar makes this a two-step job, which won't fit
        self.assertDoesNotJoin(cluster_id, [
            '-r', 'emr', '-v', '--pool-clusters',
            '--libjar', 's3:///poohs-house/HUNNY.jar'],
            job_class=MRWordCount)

    def test_bearly_space_for_master_node_setup(self):
        dummy_runner, cluster_id = self.make_pooled_cluster()

        # fill the cluster
        self.mock_emr_clusters[cluster_id]._steps = 254 * [
            MockEmrObject(
                actiononfailure='CANCEL_AND_WAIT',
                config=MockEmrObject(args=[]),
                id='s-FAKE',
                name='dummy',
                status=MockEmrObject(
                    state='COMPLETED',
                    timeline=MockEmrObject(
                        enddatetime='definitely not none')))
        ]

        # now there's space for two steps
        self.assertJoins(cluster_id, [
            '-r', 'emr', '-v', '--pool-clusters',
            '--libjar', 's3:///poohs-house/HUNNY.jar'],
            job_class=MRWordCount)

    def test_dont_join_idle_with_pending_steps(self):
        dummy_runner, cluster_id = self.make_pooled_cluster()

        cluster = self.mock_emr_clusters[cluster_id]

        cluster._steps = [
            MockEmrObject(
                actiononfailure='CANCEL_AND_WAIT',
                config=MockEmrObject(args=[]),
                name='dummy',
                status=MockEmrObject(state='PENDING'))]
        cluster.delay_progress_simulation = 100  # keep step PENDING

        self.assertDoesNotJoin(cluster_id,
                               ['-r', 'emr', '--pool-clusters'])

    def test_do_join_idle_with_cancelled_steps(self):
        dummy_runner, cluster_id = self.make_pooled_cluster()

        self.mock_emr_clusters[cluster_id].steps = [
            MockEmrObject(
                state='FAILED',
                name='step 1 of 2',
                actiononfailure='CANCEL_AND_WAIT',
                enddatetime='sometime in the past',
                args=[]),
            # step 2 never ran, so its enddatetime is not set
            MockEmrObject(
                state='CANCELLED',
                name='step 2 of 2',
                actiononfailure='CANCEL_AND_WAIT',
                args=[])
        ]

        self.assertJoins(cluster_id,
                         ['-r', 'emr', '--pool-clusters'])

    def test_dont_join_wrong_named_pool(self):
        _, cluster_id = self.make_pooled_cluster('pool1')

        self.assertDoesNotJoin(cluster_id, [
            '-r', 'emr', '-v', '--pool-clusters',
            '--pool-name', 'not_pool1'])

    def test_dont_join_wrong_mrjob_version(self):
        _, cluster_id = self.make_pooled_cluster('pool1')

        old_version = mrjob.__version__

        try:
            mrjob.__version__ = 'OVER NINE THOUSAAAAAND'

            self.assertDoesNotJoin(cluster_id, [
                '-r', 'emr', '-v', '--pool-clusters',
                '--pool-name', 'not_pool1'])
        finally:
            mrjob.__version__ = old_version

    def test_join_similarly_bootstrapped_pool(self):
        local_input_path = os.path.join(self.tmp_dir, 'input')
        with open(local_input_path, 'w') as input_file:
            input_file.write('bar\nfoo\n')

        _, cluster_id = self.make_pooled_cluster(
            bootstrap_files=[local_input_path])

        self.assertJoins(cluster_id, [
            '-r', 'emr', '-v', '--pool-clusters',
            '--bootstrap-file', local_input_path])

    def test_dont_join_differently_bootstrapped_pool(self):
        local_input_path = os.path.join(self.tmp_dir, 'input')
        with open(local_input_path, 'w') as input_file:
            input_file.write('bar\nfoo\n')

        _, cluster_id = self.make_pooled_cluster()

        self.assertDoesNotJoin(cluster_id, [
            '-r', 'emr', '-v', '--pool-clusters',
            '--bootstrap-file', local_input_path])

    def test_dont_join_differently_bootstrapped_pool_2(self):
        local_input_path = os.path.join(self.tmp_dir, 'input')
        with open(local_input_path, 'w') as input_file:
            input_file.write('bar\nfoo\n')

        bootstrap_path = os.path.join(self.tmp_dir, 'go.sh')
        with open(bootstrap_path, 'w') as f:
            f.write('#!/usr/bin/sh\necho "hi mom"\n')

        _, cluster_id = self.make_pooled_cluster()

        self.assertDoesNotJoin(cluster_id, [
            '-r', 'emr', '-v', '--pool-clusters',
            '--bootstrap-action', bootstrap_path + ' a b c'])

    def test_pool_contention(self):
        _, cluster_id = self.make_pooled_cluster('robert_downey_jr')

        def runner_plz():
            mr_job = MRTwoStepJob([
                '-r', 'emr', '-v', '--pool-clusters',
                '--pool-name', 'robert_downey_jr'])
            mr_job.sandbox()
            runner = mr_job.make_runner()
            runner._prepare_for_launch()
            return runner

        runner_1 = runner_plz()
        runner_2 = runner_plz()

        self.assertEqual(runner_1._find_cluster(), cluster_id)
        self.assertEqual(runner_2._find_cluster(), None)

    def test_sorting_by_time(self):
        _, cluster_id_1 = self.make_pooled_cluster('pool1', minutes_ago=20)
        _, cluster_id_2 = self.make_pooled_cluster('pool1', minutes_ago=40)

        runner_1 = self.make_simple_runner('pool1')
        runner_2 = self.make_simple_runner('pool1')

        self.assertEqual(runner_1._find_cluster(), cluster_id_1)
        self.assertEqual(runner_2._find_cluster(), cluster_id_2)

    def test_sorting_by_cpu_hours(self):
        _, cluster_id_1 = self.make_pooled_cluster('pool1',
                                                   minutes_ago=40,
                                                   num_core_instances=2)
        _, cluster_id_2 = self.make_pooled_cluster('pool1',
                                                   minutes_ago=20,
                                                   num_core_instances=1)

        runner_1 = self.make_simple_runner('pool1')
        runner_2 = self.make_simple_runner('pool1')

        self.assertEqual(runner_1._find_cluster(), cluster_id_1)
        self.assertEqual(runner_2._find_cluster(), cluster_id_2)

    def test_dont_destroy_own_pooled_cluster_on_failure(self):
        # Issue 242: job failure shouldn't kill the pooled clusters
        mr_job = MRTwoStepJob(['-r', 'emr', '-v',
                               '--pool-clusters'])
        mr_job.sandbox()

        self.mock_emr_failures = set([('j-MOCKCLUSTER0', 0)])

        with mr_job.make_runner() as runner:
            self.assertIsInstance(runner, EMRJobRunner)
            self.prepare_runner_for_ssh(runner)
            with logger_disabled('mrjob.emr'):
                self.assertRaises(StepFailedException, runner.run)

            emr_conn = runner.make_emr_conn()
            cluster_id = runner.get_cluster_id()
            for _ in range(10):
                emr_conn.simulate_progress(cluster_id)

            cluster = runner._describe_cluster()
            self.assertEqual(cluster.status.state, 'WAITING')

        # job shouldn't get terminated by cleanup
        emr_conn = runner.make_emr_conn()
        cluster_id = runner.get_cluster_id()
        for _ in range(10):
            emr_conn.simulate_progress(cluster_id)

        cluster = runner._describe_cluster()
        self.assertEqual(cluster.status.state, 'WAITING')

    def test_dont_destroy_other_pooled_cluster_on_failure(self):
        # Issue 242: job failure shouldn't kill the pooled clusters
        _, cluster_id = self.make_pooled_cluster()

        self.mock_emr_failures = set([(cluster_id, 0)])

        mr_job = MRTwoStepJob(['-r', 'emr', '-v',
                               '--pool-clusters'])
        mr_job.sandbox()

        self.mock_emr_failures = set([('j-MOCKCLUSTER0', 0)])

        with mr_job.make_runner() as runner:
            self.assertIsInstance(runner, EMRJobRunner)
            self.prepare_runner_for_ssh(runner)
            with logger_disabled('mrjob.emr'):
                self.assertRaises(StepFailedException, runner.run)

            self.assertEqual(runner.get_cluster_id(), cluster_id)

            emr_conn = runner.make_emr_conn()
            for _ in range(10):
                emr_conn.simulate_progress(cluster_id)

            cluster = runner._describe_cluster()
            self.assertEqual(cluster.status.state, 'WAITING')

        # job shouldn't get terminated by cleanup
        emr_conn = runner.make_emr_conn()
        cluster_id = runner.get_cluster_id()
        for _ in range(10):
            emr_conn.simulate_progress(cluster_id)

        cluster = runner._describe_cluster()
        self.assertEqual(cluster.status.state, 'WAITING')

    def test_max_hours_idle_doesnt_affect_pool_hash(self):
        # max_hours_idle uses a bootstrap action, but it's not included
        # in the pool hash
        _, cluster_id = self.make_pooled_cluster()

        self.assertJoins(cluster_id, [
            '-r', 'emr', '--pool-clusters', '--max-hours-idle', '1'])

    def test_can_join_cluster_started_with_max_hours_idle(self):
        _, cluster_id = self.make_pooled_cluster(max_hours_idle=1)

        self.assertJoins(cluster_id, ['-r', 'emr', '--pool-clusters'])

    def test_can_join_cluster_with_same_key_pair(self):
        _, cluster_id = self.make_pooled_cluster(ec2_key_pair='EMR')

        self.assertJoins(
            cluster_id,
            ['-r', 'emr', '--ec2-key-pair', 'EMR', '--pool-clusters'])

    def test_cant_join_cluster_with_different_key_pair(self):
        _, cluster_id = self.make_pooled_cluster(ec2_key_pair='EMR')

        self.assertDoesNotJoin(
            cluster_id,
            ['-r', 'emr', '--ec2-key-pair', 'EMR2', '--pool-clusters'])

    def test_cant_join_cluster_with_missing_key_pair(self):
        _, cluster_id = self.make_pooled_cluster()

        self.assertDoesNotJoin(
            cluster_id,
            ['-r', 'emr', '--ec2-key-pair', 'EMR2', '--pool-clusters'])

    def test_ignore_key_pair_if_we_have_none(self):
        _, cluster_id = self.make_pooled_cluster(ec2_key_pair='EMR')

        self.assertJoins(
            cluster_id,
            ['-r', 'emr', '--pool-clusters'])


class PoolingRecoveryTestCase(MockBotoTestCase):

    MRJOB_CONF_CONTENTS = {'runners': {'emr': {'pool_clusters': True}}}

    # for multiple failover test
    MAX_EMR_CONNECTIONS = 1000

    def make_pooled_cluster(self, **kwargs):
        cluster_id = EMRJobRunner(**kwargs).make_persistent_cluster()

        mock_cluster = self.mock_emr_clusters[cluster_id]
        mock_cluster.status.state = 'WAITING'

        return cluster_id

    def num_steps(self, cluster_id):
        return len(self.mock_emr_clusters[cluster_id]._steps)

    def test_join_healthy_cluster(self):
        cluster_id = self.make_pooled_cluster()

        job = MRTwoStepJob(['-r', 'emr'])
        job.sandbox()

        with job.make_runner() as runner:
            runner.run()

            self.assertEqual(self.num_steps(cluster_id), 2)
            self.assertEqual(runner.get_cluster_id(), cluster_id)

    def test_launch_new_cluster_after_self_termination(self):
        cluster_id = self.make_pooled_cluster()
        self.mock_emr_self_termination.add(cluster_id)

        job = MRTwoStepJob(['-r', 'emr'])
        job.sandbox()

        with job.make_runner() as runner:
            runner.run()

            # tried to add steps to pooled cluster, had to try again
            self.assertEqual(self.num_steps(cluster_id), 2)

            self.assertNotEqual(runner.get_cluster_id(), cluster_id)
            self.assertEqual(self.num_steps(runner.get_cluster_id()), 2)

    def test_join_pooled_cluster_after_self_termination(self):
        # cluster 1 should be preferable
        cluster1_id = self.make_pooled_cluster(num_core_instances=20)
        self.mock_emr_self_termination.add(cluster1_id)
        cluster2_id = self.make_pooled_cluster()

        job = MRTwoStepJob(['-r', 'emr'])
        job.sandbox()

        with job.make_runner() as runner:
            runner.run()

            self.assertEqual(self.num_steps(cluster1_id), 2)

            self.assertEqual(runner.get_cluster_id(), cluster2_id)
            self.assertEqual(self.num_steps(cluster2_id), 2)

    def test_multiple_failover(self):
        cluster_ids = []
        for _ in range(10):
            cluster_id = self.make_pooled_cluster()
            self.mock_emr_self_termination.add(cluster_id)

        job = MRTwoStepJob(['-r', 'emr'])
        job.sandbox()

        with job.make_runner() as runner:
            runner.run()

            for cluster_id in cluster_ids:
                self.assertEqual(self.num_steps(cluster_id), 2)

            self.assertNotIn(runner.get_cluster_id(), cluster_ids)
            self.assertEqual(self.num_steps(runner.get_cluster_id()), 2)

    def test_dont_recover_with_explicit_cluster_id(self):
        cluster_id = self.make_pooled_cluster()
        self.mock_emr_self_termination.add(cluster_id)

        job = MRTwoStepJob(['-r', 'emr', '--cluster-id', cluster_id])
        job.sandbox()

        with job.make_runner() as runner:
            self.assertRaises(StepFailedException, runner.run)

            self.assertEqual(self.num_steps(cluster_id), 2)

    def test_dont_recover_from_user_termination(self):
        cluster_id = self.make_pooled_cluster()

        job = MRTwoStepJob(['-r', 'emr'])
        job.sandbox()

        with job.make_runner() as runner:
            # don't have a mockboto hook for termination of cluster
            # during run(), so running the two halves of run() separately
            runner._launch()

            self.assertEqual(runner.get_cluster_id(), cluster_id)
            self.assertEqual(self.num_steps(cluster_id), 2)

            self.connect_emr().terminate_jobflow(cluster_id)

            self.assertRaises(StepFailedException, runner._finish_run)

    def test_dont_recover_from_created_cluster_self_terminating(self):
        job = MRTwoStepJob(['-r', 'emr'])
        job.sandbox()

        with job.make_runner() as runner:
            runner._launch()

            cluster_id = runner.get_cluster_id()
            self.assertEqual(self.num_steps(cluster_id), 2)
            self.mock_emr_self_termination.add(cluster_id)

            self.assertRaises(StepFailedException, runner._finish_run)

    def test_dont_recover_from_step_failure(self):
        cluster_id = self.make_pooled_cluster()
        self.mock_emr_failures = set([(cluster_id, 0)])

        job = MRTwoStepJob(['-r', 'emr'])
        job.sandbox()

        with job.make_runner() as runner:
            self.assertRaises(StepFailedException, runner.run)

            self.assertEqual(runner.get_cluster_id(), cluster_id)

    def test_cluster_info_cache_gets_cleared(self):
        cluster_id = self.make_pooled_cluster()

        self.mock_emr_self_termination.add(cluster_id)

        job = MRTwoStepJob(['-r', 'emr'])
        job.sandbox()

        with job.make_runner() as runner:
            runner._launch()

            self.assertEqual(runner.get_cluster_id(), cluster_id)
            addr = runner._address_of_master()

            runner._finish_run()

            self.assertNotEqual(runner.get_cluster_id(), cluster_id)
            self.assertNotEqual(runner._address_of_master(), addr)


class PoolingDisablingTestCase(MockBotoTestCase):

    MRJOB_CONF_CONTENTS = {'runners': {'emr': {
        'check_cluster_every': 0.00,
        'cloud_fs_sync_secs': 0.00,
        'pool_clusters': True,
    }}}

    def test_can_turn_off_pooling_from_cmd_line(self):
        mr_job = MRTwoStepJob(['-r', 'emr', '-v', '--no-pool-clusters'])
        mr_job.sandbox()

        with mr_job.make_runner() as runner:
            self.prepare_runner_for_ssh(runner)
            runner.run()

            cluster = runner._describe_cluster()
            self.assertEqual(cluster.autoterminate, 'true')


class S3LockTestCase(MockBotoTestCase):

    def setUp(self):
        super(S3LockTestCase, self).setUp()
        self.make_buckets()

    def make_buckets(self):
        self.add_mock_s3_data({'locks': {
            'expired_lock': b'x',
        }}, datetime.utcnow() - timedelta(minutes=30))
        self.lock_uri = 's3://locks/some_lock'
        self.expired_lock_uri = 's3://locks/expired_lock'

    def test_lock(self):
        # Most basic test case
        runner = EMRJobRunner(conf_paths=[])

        self.assertEqual(
            True,
            _attempt_to_acquire_lock(runner.fs, self.lock_uri, 0, 'jf1'))

        self.assertEqual(
            False,
            _attempt_to_acquire_lock(runner.fs, self.lock_uri, 0, 'jf2'))

    def test_lock_expiration(self):
        runner = EMRJobRunner(conf_paths=[])

        did_lock = _attempt_to_acquire_lock(
            runner.fs, self.expired_lock_uri, 0, 'jf1',
            mins_to_expiration=5)
        self.assertEqual(True, did_lock)

    def test_key_race_condition(self):
        # Test case where one attempt puts the key in existence
        runner = EMRJobRunner(conf_paths=[])

        key = _lock_acquire_step_1(runner.fs, self.lock_uri, 'jf1')
        self.assertNotEqual(key, None)

        key2 = _lock_acquire_step_1(runner.fs, self.lock_uri, 'jf2')
        self.assertEqual(key2, None)

    def test_read_race_condition(self):
        # test case where both try to create the key
        runner = EMRJobRunner(conf_paths=[])

        key = _lock_acquire_step_1(runner.fs, self.lock_uri, 'jf1')
        self.assertNotEqual(key, None)

        # acquire the key by subversive means to simulate contention
        bucket_name, key_prefix = parse_s3_uri(self.lock_uri)
        bucket = runner.fs.get_bucket(bucket_name)
        key2 = bucket.get_key(key_prefix)

        # and take the lock!
        key2.set_contents_from_string(b'jf2')

        self.assertFalse(_lock_acquire_step_2(key, 'jf1'), 'Lock should fail')


class MaxHoursIdleTestCase(MockBotoTestCase):

    def assertRanIdleTimeoutScriptWith(self, runner, args):
        emr_conn = runner.make_emr_conn()
        cluster_id = runner.get_cluster_id()

        actions = list(_yield_all_bootstrap_actions(emr_conn, cluster_id))
        action = actions[-1]

        self.assertEqual(action.name, 'idle timeout')
        self.assertEqual(
            action.scriptpath,
            runner._upload_mgr.uri(_MAX_HOURS_IDLE_BOOTSTRAP_ACTION_PATH))
        self.assertEqual([arg.value for arg in action.args], args)

    def assertDidNotUseIdleTimeoutScript(self, runner):
        emr_conn = runner.make_emr_conn()
        cluster_id = runner.get_cluster_id()

        actions = list(_yield_all_bootstrap_actions(emr_conn, cluster_id))
        action_names = [a.name for a in actions]

        self.assertNotIn('idle timeout', action_names)
        # idle timeout script should not even be uploaded
        self.assertNotIn(_MAX_HOURS_IDLE_BOOTSTRAP_ACTION_PATH,
                         runner._upload_mgr.path_to_uri())

    def test_default(self):
        mr_job = MRWordCount(['-r', 'emr'])
        mr_job.sandbox()

        with mr_job.make_runner() as runner:
            runner.run()
            self.assertDidNotUseIdleTimeoutScript(runner)

    def test_non_persistent_cluster(self):
        mr_job = MRWordCount(['-r', 'emr', '--max-hours-idle', '1'])
        mr_job.sandbox()

        with mr_job.make_runner() as runner:
            runner.run()
            self.assertDidNotUseIdleTimeoutScript(runner)

    def test_persistent_cluster(self):
        mr_job = MRWordCount(['-r', 'emr', '--max-hours-idle', '0.01'])
        mr_job.sandbox()

        with mr_job.make_runner() as runner:
            runner.make_persistent_cluster()
            self.assertRanIdleTimeoutScriptWith(runner, ['36', '300'])

    def test_mins_to_end_of_hour(self):
        mr_job = MRWordCount(['-r', 'emr', '--max-hours-idle', '1',
                              '--mins-to-end-of-hour', '10'])
        mr_job.sandbox()

        with mr_job.make_runner() as runner:
            runner.make_persistent_cluster()
            self.assertRanIdleTimeoutScriptWith(runner, ['3600', '600'])

    def test_mins_to_end_of_hour_does_nothing_without_max_hours_idle(self):
        mr_job = MRWordCount(['-r', 'emr', '--mins-to-end-of-hour', '10'])
        mr_job.sandbox()

        with mr_job.make_runner() as runner:
            runner.make_persistent_cluster()
            self.assertDidNotUseIdleTimeoutScript(runner)

    def test_use_integers(self):
        mr_job = MRWordCount(['-r', 'emr', '--max-hours-idle', '1.000001',
                              '--mins-to-end-of-hour', '10.000001'])
        mr_job.sandbox()

        with mr_job.make_runner() as runner:
            runner.make_persistent_cluster()
            self.assertRanIdleTimeoutScriptWith(runner, ['3600', '600'])

    def pooled_clusters(self):
        mr_job = MRWordCount(['-r', 'emr', '--pool-clusters',
                              '--max-hours-idle', '0.5'])
        mr_job.sandbox()

        with mr_job.make_runner() as runner:
            runner.run()
            self.assertRanIdleTimeoutScriptWith(runner, ['1800', '300'])

    def test_bootstrap_script_is_actually_installed(self):
        self.assertTrue(os.path.exists(_MAX_HOURS_IDLE_BOOTSTRAP_ACTION_PATH))


class TestCatFallback(MockBotoTestCase):

    def test_s3_cat(self):
        self.add_mock_s3_data(
            {'walrus': {'one': b'one_text',
                        'two': b'two_text',
                        'three': b'three_text'}})

        runner = EMRJobRunner(cloud_tmp_dir='s3://walrus/tmp',
                              conf_paths=[])

        self.assertEqual(list(runner.fs.cat('s3://walrus/one')), [b'one_text'])

    def test_ssh_cat(self):
        runner = EMRJobRunner(conf_paths=[])
        self.prepare_runner_for_ssh(runner)
        mock_ssh_file('testmaster', 'etc/init.d', b'meow')

        ssh_cat_gen = runner.fs.cat(
            'ssh://testmaster/etc/init.d')
        self.assertEqual(list(ssh_cat_gen)[0].rstrip(), b'meow')
        self.assertRaises(
            IOError, list,
            runner.fs.cat('ssh://testmaster/does_not_exist'))

    def test_ssh_cat_errlog(self):
        # A file *containing* an error message shouldn't cause an error.
        runner = EMRJobRunner(conf_paths=[])
        self.prepare_runner_for_ssh(runner)

        error_message = b'cat: logs/err.log: No such file or directory\n'
        mock_ssh_file('testmaster', 'logs/err.log', error_message)
        self.assertEqual(
            list(runner.fs.cat('ssh://testmaster/logs/err.log')),
            [error_message])


class CleanupOptionsTestCase(MockBotoTestCase):

    def setUp(self):
        super(CleanupOptionsTestCase, self).setUp()

        self.start(patch.object(EMRJobRunner, '_cleanup_cloud_tmp'))
        self.start(patch.object(EMRJobRunner, '_cleanup_cluster'))
        self.start(patch.object(EMRJobRunner, '_cleanup_hadoop_tmp'))
        self.start(patch.object(EMRJobRunner, '_cleanup_job'))
        self.start(patch.object(EMRJobRunner, '_cleanup_local_tmp'))
        self.start(patch.object(EMRJobRunner, '_cleanup_logs'))

    def test_cleanup_all(self):
        r = EMRJobRunner(conf_paths=[])
        r.cleanup(mode='ALL')

        self.assertTrue(EMRJobRunner._cleanup_cloud_tmp.called)
        self.assertFalse(EMRJobRunner._cleanup_cluster.called)
        self.assertTrue(EMRJobRunner._cleanup_hadoop_tmp.called)
        self.assertFalse(EMRJobRunner._cleanup_job.called)
        self.assertTrue(EMRJobRunner._cleanup_local_tmp.called)
        self.assertTrue(EMRJobRunner._cleanup_logs.called)

    def test_cleanup_job(self):
        r = EMRJobRunner(conf_paths=[])
        r.cleanup(mode='JOB')

        self.assertFalse(EMRJobRunner._cleanup_cloud_tmp.called)
        self.assertFalse(EMRJobRunner._cleanup_cluster.called)
        self.assertFalse(EMRJobRunner._cleanup_hadoop_tmp.called)
        self.assertFalse(EMRJobRunner._cleanup_job.called)  # only on failure
        self.assertFalse(EMRJobRunner._cleanup_local_tmp.called)
        self.assertFalse(EMRJobRunner._cleanup_logs.called)

    def test_cleanup_none(self):
        r = EMRJobRunner(conf_paths=[])
        r.cleanup(mode='NONE')

        self.assertFalse(EMRJobRunner._cleanup_cloud_tmp.called)
        self.assertFalse(EMRJobRunner._cleanup_cluster.called)
        self.assertFalse(EMRJobRunner._cleanup_hadoop_tmp.called)
        self.assertFalse(EMRJobRunner._cleanup_job.called)  # only on failure
        self.assertFalse(EMRJobRunner._cleanup_local_tmp.called)
        self.assertFalse(EMRJobRunner._cleanup_logs.called)


class CleanupClusterTestCase(MockBotoTestCase):

    def _quick_runner(self):
        r = EMRJobRunner(conf_paths=[], ec2_key_pair_file='fake.pem',
                         pool_clusters=True)
        r._cluster_id = 'j-ESSEOWENS'
        r._address = 'Albuquerque, NM'
        r._ran_job = False
        return r

    def test_kill_cluster(self):
        with no_handlers_for_logger('mrjob.emr'):
            r = self._quick_runner()
            with patch.object(EMRJobRunner, 'make_emr_conn') as m:
                r._cleanup_cluster()
                self.assertTrue(m().terminate_jobflow.called)

    def test_kill_cluster_if_successful(self):
        # If they are setting up the cleanup to kill the cluster, mrjob should
        # kill the cluster independent of job success.
        with no_handlers_for_logger('mrjob.emr'):
            r = self._quick_runner()
            with patch.object(mrjob.emr.EMRJobRunner, 'make_emr_conn') as m:
                r._ran_job = True
                r._cleanup_cluster()
                self.assertTrue(m().terminate_jobflow.called)

    def test_kill_persistent_cluster(self):
        with no_handlers_for_logger('mrjob.emr'):
            r = self._quick_runner()
            with patch.object(mrjob.emr.EMRJobRunner, 'make_emr_conn') as m:
                r._opts['cluster_id'] = 'j-MOCKCLUSTER0'
                r._cleanup_cluster()
                self.assertTrue(m().terminate_jobflow.called)


class JobWaitTestCase(MockBotoTestCase):

    # A list of job ids that hold booleans of whether or not the job can
    # acquire a lock. Helps simulate mrjob.emr._attempt_to_acquire_lock.
    JOB_ID_LOCKS = {
        'j-fail-lock': False,
        'j-successful-lock': True,
        'j-brown': True,
        'j-epic-fail-lock': False
    }

    def setUp(self):
        super(JobWaitTestCase, self).setUp()
        self.future_mock_cluster_ids = []
        self.mock_cluster_ids = []
        self.sleep_counter = 0

        def side_effect_lock_uri(*args):
            return args[0]  # Return the only arg given to it.

        def side_effect_acquire_lock(*args):
            cluster_id = args[1]
            return self.JOB_ID_LOCKS[cluster_id]

        def side_effect_usable_clusters(*args, **kwargs):
            return [
                (cluster_id, 0) for cluster_id in self.mock_cluster_ids
                if cluster_id not in kwargs['exclude']]

        def side_effect_time_sleep(*args):
            self.sleep_counter += 1
            if self.future_mock_cluster_ids:
                cluster_id = self.future_mock_cluster_ids.pop(0)
                self.mock_cluster_ids.append(cluster_id)

        self.start(patch.object(EMRJobRunner, 'make_emr_conn'))
        self.start(patch.object(EMRJobRunner, '_usable_clusters',
                                side_effect=side_effect_usable_clusters))
        self.start(patch.object(EMRJobRunner, '_lock_uri',
                                side_effect=side_effect_lock_uri))
        self.start(patch.object(mrjob.emr, '_attempt_to_acquire_lock',
                                side_effect=side_effect_acquire_lock))
        self.start(patch.object(time, 'sleep',
                                side_effect=side_effect_time_sleep))

    def tearDown(self):
        super(JobWaitTestCase, self).tearDown()
        self.mock_cluster_ids = []
        self.future_mock_cluster_ids = []

    def test_no_waiting_for_job_pool_fail(self):
        self.mock_cluster_ids.append('j-fail-lock')

        runner = EMRJobRunner(conf_paths=[], pool_wait_minutes=0)
        cluster_id = runner._find_cluster()

        self.assertEqual(cluster_id, None)
        # sleep once after creating temp bucket
        self.assertEqual(self.sleep_counter, 1)

    def test_no_waiting_for_job_pool_success(self):
        self.mock_cluster_ids.append('j-fail-lock')
        runner = EMRJobRunner(conf_paths=[], pool_wait_minutes=0)
        cluster_id = runner._find_cluster()

        self.assertEqual(cluster_id, None)

    def test_acquire_lock_on_first_attempt(self):
        self.mock_cluster_ids.append('j-successful-lock')
        runner = EMRJobRunner(conf_paths=[], pool_wait_minutes=1)
        cluster_id = runner._find_cluster()

        self.assertEqual(cluster_id, 'j-successful-lock')
        self.assertEqual(self.sleep_counter, 1)

    def test_sleep_then_acquire_lock(self):
        self.mock_cluster_ids.append('j-fail-lock')
        self.future_mock_cluster_ids.append('j-successful-lock')
        runner = EMRJobRunner(conf_paths=[], pool_wait_minutes=1)
        cluster_id = runner._find_cluster()

        self.assertEqual(cluster_id, 'j-successful-lock')
        self.assertEqual(self.sleep_counter, 1)

    def test_timeout_waiting_for_cluster(self):
        self.mock_cluster_ids.append('j-fail-lock')
        self.future_mock_cluster_ids.append('j-epic-fail-lock')
        runner = EMRJobRunner(conf_paths=[], pool_wait_minutes=1)
        cluster_id = runner._find_cluster()

        self.assertEqual(cluster_id, None)
        self.assertEqual(self.sleep_counter, 3)


class PoolWaitMinutesOptionTestCase(MockBotoTestCase):

    def test_default_pool_wait_minutes(self):
        runner = self.make_runner('--no-conf')
        self.assertEqual(runner._opts['pool_wait_minutes'], 0)

    def test_pool_wait_minutes_from_mrjob_conf(self):
        # tests issue #1070
        MRJOB_CONF_WITH_POOL_WAIT_MINUTES = {'runners': {'emr': {
            'check_cluster_every': 0.00,
            'cloud_fs_sync_secs': 0.00,
            'pool_wait_minutes': 11,
        }}}

        with mrjob_conf_patcher(MRJOB_CONF_WITH_POOL_WAIT_MINUTES):
            runner = self.make_runner()
            self.assertEqual(runner._opts['pool_wait_minutes'], 11)

    def test_pool_wait_minutes_from_command_line(self):
        runner = self.make_runner('--pool-wait-minutes', '12')
        self.assertEqual(runner._opts['pool_wait_minutes'], 12)


class BuildStreamingStepTestCase(MockBotoTestCase):

    def setUp(self):
        super(BuildStreamingStepTestCase, self).setUp()

        self.start(patch(
            'mrjob.emr.EMRJobRunner._step_input_uris',
            return_value=['input']))

        self.start(patch(
            'mrjob.emr.EMRJobRunner._step_output_uri',
            return_value='output'))

        self.start(patch(
            'mrjob.emr.EMRJobRunner.get_image_version',
            return_value='3.7.0'))

        self.start(patch(
            'mrjob.emr.EMRJobRunner.get_hadoop_version',
            return_value='2.4.0'))

        self.start(patch(
            'mrjob.emr.EMRJobRunner._get_streaming_jar_and_step_arg_prefix',
            return_value=('streaming.jar', [])))

    def _get_streaming_step(self, step, **kwargs):
        runner = EMRJobRunner(
            mr_job_script='my_job.py',
            conf_paths=[],
            stdin=BytesIO(),
            **kwargs)

        runner._steps = [step]

        runner._add_job_files_for_upload()
        runner._add_master_node_setup_files_for_upload()

        with patch('boto.emr.StreamingStep', dict):
            return runner._build_streaming_step(0)

    def test_basic_mapper(self):
        ss = self._get_streaming_step(
            dict(type='streaming', mapper=dict(type='script')))

        self.assertEqual(ss['mapper'],
                         PYTHON_BIN + ' my_job.py --step-num=0 --mapper')
        self.assertEqual(ss['combiner'], None)
        self.assertEqual(ss['reducer'], None)

    def test_basic_reducer(self):
        ss = self._get_streaming_step(
            dict(type='streaming', reducer=dict(type='script')))

        self.assertEqual(ss['mapper'], 'cat')
        self.assertEqual(ss['combiner'], None)
        self.assertEqual(ss['reducer'],
                         PYTHON_BIN + ' my_job.py --step-num=0 --reducer')

        self.assertEqual(ss['jar'], 'streaming.jar')
        self.assertEqual(ss['step_args'][:1], ['-files'])  # no prefix

    def test_pre_filters(self):
        ss = self._get_streaming_step(
            dict(type='streaming',
                 mapper=dict(
                     type='script',
                     pre_filter='grep anything'),
                 combiner=dict(
                     type='script',
                     pre_filter='grep nothing'),
                 reducer=dict(
                     type='script',
                     pre_filter='grep something')))

        self.assertEqual(ss['mapper'],
                         "bash -c 'grep anything | " +
                         PYTHON_BIN +
                         " my_job.py --step-num=0 --mapper'")
        self.assertEqual(ss['combiner'],
                         "bash -c 'grep nothing | " +
                         PYTHON_BIN +
                         " my_job.py --step-num=0 --combiner'")
        self.assertEqual(ss['reducer'],
                         "bash -c 'grep something | " +
                         PYTHON_BIN +
                         " my_job.py --step-num=0 --reducer'")

    def test_pre_filter_escaping(self):
        ss = self._get_streaming_step(
            dict(type='streaming',
                 mapper=dict(
                     type='script',
                     pre_filter=bash_wrap("grep 'anything'"))))

        self.assertEqual(
            ss['mapper'],
            "bash -c 'bash -c '\\''grep"
            " '\\''\\'\\'''\\''anything'\\''\\'\\'''\\'''\\'' | " +
            PYTHON_BIN +
            " my_job.py --step-num=0 --mapper'")
        self.assertEqual(
            ss['combiner'], None)
        self.assertEqual(
            ss['reducer'], None)

    def test_default_streaming_jar_and_step_arg_prefix(self):
        ss = self._get_streaming_step(
            dict(type='streaming', mapper=dict(type='script')))

        self.assertEqual(ss['jar'], 'streaming.jar')

        # step_args should be -files script_uri#script_name
        self.assertEqual(len(ss['step_args']), 2)
        self.assertEqual(ss['step_args'][0], '-files')
        self.assertTrue(ss['step_args'][1].endswith('#my_job.py'))

    def test_custom_streaming_jar_and_step_arg_prefix(self):
        # test integration with custom jar options. See
        # StreamingJarAndStepArgPrefixTestCase below.
        EMRJobRunner._get_streaming_jar_and_step_arg_prefix.return_value = (
            ('launch.jar', ['streaming', '-v']))

        ss = self._get_streaming_step(
            dict(type='streaming', mapper=dict(type='script')))

        self.assertEqual(ss['jar'], 'launch.jar')

        # step_args should be -files script_uri#script_name
        self.assertEqual(len(ss['step_args']), 4)
        self.assertEqual(ss['step_args'][:2], ['streaming', '-v'])
        self.assertEqual(ss['step_args'][2], '-files')
        self.assertTrue(ss['step_args'][3].endswith('#my_job.py'))

    def test_libjars_and_hadoop_args_for_step(self):
        self.start(patch(
            'mrjob.emr.EMRJobRunner._libjar_step_args',
            return_value=[
                '-libjars',
                '/home/hadoop/dir/honey.jar,/home/hadoop/door/a.jar']))

        self.start(patch(
            'mrjob.emr.EMRJobRunner._hadoop_args_for_step',
            return_value=['-D', 'foo=bar']))

        ss = self._get_streaming_step(
            dict(type='streaming', mapper=dict(type='script')))

        self.assertEqual(ss['jar'], 'streaming.jar')

        # step_args should be -files script_uri#script_name
        self.assertEqual(len(ss['step_args']), 6)
        self.assertEqual(ss['step_args'][0], '-files')
        self.assertTrue(ss['step_args'][1].endswith('#my_job.py'))
        self.assertEqual(
            ss['step_args'][2:],
            ['-libjars', '/home/hadoop/dir/honey.jar,/home/hadoop/door/a.jar',
             '-D', 'foo=bar'])


class LibjarStepArgsTestCase(MockBotoTestCase):

    def test_no_libjars(self):
        runner = EMRJobRunner()
        runner._add_master_node_setup_files_for_upload()

        self.assertEqual(runner._libjar_step_args(), [])

    def test_libjars(self):
        runner = EMRJobRunner(libjars=[
            'cookie.jar',
            's3://pooh/honey.jar',
            'file:///left/dora.jar',
        ])
        runner._add_master_node_setup_files_for_upload()

        working_dir = runner._master_node_setup_working_dir()

        self.assertEqual(
            runner._libjar_step_args(),
            [
                '-libjars',
                '%s/cookie.jar,%s/honey.jar,/left/dora.jar' % (
                    working_dir, working_dir),
            ]
        )


class DefaultPythonBinTestCase(MockBotoTestCase):

    def test_default_ami(self):
        # this tests 3.x AMIs
        runner = EMRJobRunner()
        self.assertTrue(runner._opts['image_version'].startswith('3.'))
        self.assertEqual(runner._default_python_bin(), [PYTHON_BIN])

    def test_4_x_release_label(self):
        runner = EMRJobRunner(release_label='emr-4.0.0')
        self.assertEqual(runner._default_python_bin(), [PYTHON_BIN])

    def test_2_4_3_ami(self):
        runner = EMRJobRunner(image_version='2.4.3')
        if PY2:
            self.assertEqual(runner._default_python_bin(), ['python2.7'])
        else:
            self.assertEqual(runner._default_python_bin(), ['python3'])

    def test_2_4_2_ami(self):
        runner = EMRJobRunner(image_version='2.4.3')
        if PY2:
            self.assertEqual(runner._default_python_bin(), ['python2.7'])
        else:
            self.assertEqual(runner._default_python_bin(), ['python3'])

    def test_local_python_bin(self):
        # just make sure we don't break this
        runner = EMRJobRunner()
        self.assertEqual(runner._default_python_bin(local=True),
                         [sys.executable])


class StreamingJarAndStepArgPrefixTestCase(MockBotoTestCase):

    def launch_runner(self, *args):
        """make and launch runner, so cluster is created and files
        are uploaded."""
        runner = self.make_runner(*args)
        runner._launch()
        return runner

    def test_default(self):
        runner = self.launch_runner()
        self.assertEqual(runner._get_streaming_jar_and_step_arg_prefix(),
                         (_PRE_4_X_STREAMING_JAR, []))

    def test_pre_4_x_ami(self):
        runner = self.launch_runner('--image-version', '3.8.0')
        self.assertEqual(runner._get_streaming_jar_and_step_arg_prefix(),
                         (_PRE_4_X_STREAMING_JAR, []))

    def test_4_x_ami(self):
        runner = self.launch_runner('--image-version', '4.0.0')
        self.assertEqual(runner._get_streaming_jar_and_step_arg_prefix(),
                         (_4_X_INTERMEDIARY_JAR, ['hadoop-streaming']))

    def test_local_hadoop_streaming_jar(self):
        jar_path = os.path.join(self.tmp_dir, 'righteousness.jar')
        open(jar_path, 'w').close()

        runner = self.launch_runner(
            '--hadoop-streaming-jar', jar_path)

        jar_uri = runner._upload_mgr.uri(jar_path)
        self.assertEqual(runner._get_streaming_jar_and_step_arg_prefix(),
                         (jar_uri, []))

    def test_hadoop_streaming_jar_on_emr_absolute_path(self):
        runner = self.launch_runner(
            '--hadoop-streaming-jar', 'file:///path/to/victory.jar')
        self.assertEqual(runner._get_streaming_jar_and_step_arg_prefix(),
                         ('/path/to/victory.jar', []))

    def test_hadoop_streaming_jar_on_emr_relative_path(self):
        runner = self.launch_runner(
            '--hadoop-streaming-jar', 'file://justice.jar')
        self.assertEqual(runner._get_streaming_jar_and_step_arg_prefix(),
                         ('justice.jar', []))


class DeprecatedHadoopStreamingJarOnEMROptionTestCase(MockBotoTestCase):

    def setUp(self):
        super(DeprecatedHadoopStreamingJarOnEMROptionTestCase, self).setUp()
        self.log = self.start(patch('mrjob.emr.log'))

    def assert_deprecation_warning(self):
        self.assertTrue(self.log.warn.called)
        self.assertIn('hadoop_streaming_jar_on_emr is deprecated',
                      self.log.warn.call_args[0][0])

    def test_absolute_path(self):
        runner = EMRJobRunner(hadoop_streaming_jar_on_emr='/fridge/pickle.jar')
        self.assert_deprecation_warning()
        self.assertEqual(runner._opts['hadoop_streaming_jar'],
                         'file:///fridge/pickle.jar')

    def test_relative_path(self):
        runner = EMRJobRunner(hadoop_streaming_jar_on_emr='mason.jar')
        self.assert_deprecation_warning()
        self.assertEqual(runner._opts['hadoop_streaming_jar'],
                         'file://mason.jar')

    def test_dont_override_hadoop_streaming_jar(self):
        runner = EMRJobRunner(hadoop_streaming_jar='s3://bucket/nice.jar',
                              hadoop_streaming_jar_on_emr='/path/to/bad.jar')
        self.assert_deprecation_warning()
        self.assertEqual(runner._opts['hadoop_streaming_jar'],
                         's3://bucket/nice.jar')


class JarStepTestCase(MockBotoTestCase):

    MRJOB_CONF_CONTENTS = {'runners': {'emr': {
        'check_cluster_every': 0.00,
        'cloud_fs_sync_secs': 0.00,
    }}}

    def test_local_jar_gets_uploaded(self):
        fake_jar = os.path.join(self.tmp_dir, 'fake.jar')
        with open(fake_jar, 'w'):
            pass

        job = MRJustAJar(['-r', 'emr', '--jar', fake_jar])
        job.sandbox()

        with job.make_runner() as runner:
            runner.run()

            self.assertIn(fake_jar, runner._upload_mgr.path_to_uri())
            jar_uri = runner._upload_mgr.uri(fake_jar)
            self.assertTrue(runner.fs.ls(jar_uri))

            emr_conn = runner.make_emr_conn()
            steps = _list_all_steps(emr_conn, runner.get_cluster_id())

            self.assertEqual(len(steps), 1)
            self.assertEqual(steps[0].config.jar, jar_uri)

    def test_with_libjar(self):
        fake_jar = os.path.join(self.tmp_dir, 'fake.jar')
        with open(fake_jar, 'w'):
            pass

        fake_libjar = os.path.join(self.tmp_dir, 'libfake.jar')
        with open(fake_libjar, 'w'):
            pass

        job = MRJustAJar(
            ['-r', 'emr', '--jar', fake_jar, '--libjar', fake_libjar])
        job.sandbox()

        with job.make_runner() as runner:
            runner.run()

            self.assertIn(fake_jar, runner._upload_mgr.path_to_uri())
            jar_uri = runner._upload_mgr.uri(fake_jar)
            self.assertTrue(runner.fs.ls(jar_uri))

            self.assertIn(fake_libjar, runner._upload_mgr.path_to_uri())
            libjar_uri = runner._upload_mgr.uri(fake_libjar)
            self.assertTrue(runner.fs.ls(libjar_uri))

            emr_conn = runner.make_emr_conn()
            steps = _list_all_steps(emr_conn, runner.get_cluster_id())

            self.assertEqual(len(steps), 2)  # adds master node setup

            jar_step = steps[1]
            self.assertEqual(jar_step.config.jar, jar_uri)
            step_args = [a.value for a in jar_step.config.args]

            working_dir = runner._master_node_setup_working_dir()

            self.assertEqual(step_args,
                             ['-libjars', working_dir + '/libfake.jar'])

    def test_jar_on_s3(self):
        self.add_mock_s3_data({'dubliners': {'whiskeyinthe.jar': b''}})
        JAR_URI = 's3://dubliners/whiskeyinthe.jar'

        job = MRJustAJar(['-r', 'emr', '--jar', JAR_URI])
        job.sandbox()

        with job.make_runner() as runner:
            runner.run()

            emr_conn = runner.make_emr_conn()
            steps = _list_all_steps(emr_conn, runner.get_cluster_id())

            self.assertEqual(len(steps), 1)
            self.assertEqual(steps[0].config.jar, JAR_URI)

    def test_jar_inside_emr(self):
        job = MRJustAJar(['-r', 'emr', '--jar',
                          'file:///home/hadoop/hadoop-examples.jar'])
        job.sandbox()

        with job.make_runner() as runner:
            runner.run()

            emr_conn = runner.make_emr_conn()
            steps = _list_all_steps(emr_conn, runner.get_cluster_id())

            self.assertEqual(len(steps), 1)
            self.assertEqual(steps[0].config.jar,
                             '/home/hadoop/hadoop-examples.jar')

    def test_input_output_interpolation(self):
        fake_jar = os.path.join(self.tmp_dir, 'fake.jar')
        open(fake_jar, 'w').close()
        input1 = os.path.join(self.tmp_dir, 'input1')
        open(input1, 'w').close()
        input2 = os.path.join(self.tmp_dir, 'input2')
        open(input2, 'w').close()

        job = MRJarAndStreaming(
            ['-r', 'emr', '--jar', fake_jar, input1, input2])
        job.sandbox()

        with job.make_runner() as runner:
            runner.run()

            emr_conn = runner.make_emr_conn()
            steps = _list_all_steps(emr_conn, runner.get_cluster_id())

            self.assertEqual(len(steps), 2)
            jar_step, streaming_step = steps

            # on EMR, the jar gets uploaded
            self.assertEqual(jar_step.config.jar,
                             runner._upload_mgr.uri(fake_jar))

            jar_args = [a.value for a in jar_step.config.args]
            self.assertEqual(len(jar_args), 3)
            self.assertEqual(jar_args[0], 'stuff')

            # check input is interpolated
            input_arg = ','.join(
                runner._upload_mgr.uri(path) for path in (input1, input2))
            self.assertEqual(jar_args[1], input_arg)

            # check output of jar is input of next step
            jar_output_arg = jar_args[2]

            streaming_args = [a.value for a in streaming_step.config.args]
            streaming_input_arg = streaming_args[
                streaming_args.index('-input') + 1]
            self.assertEqual(jar_output_arg, streaming_input_arg)


class SparkStepTestCase(MockBotoTestCase):

    # TODO: test warning for for AMIs prior to 3.8.0, which don't offer Spark

    def test_3_x_ami(self):
        job = MRNullSpark(['-r', 'emr', '--ami-version', '3.11.0'])
        job.sandbox()

        with job.make_runner() as runner:
            runner.run()

            emr_conn = runner.make_emr_conn()
            steps = _list_all_steps(emr_conn, runner.get_cluster_id())

            self.assertEqual(len(steps), 1)
            self.assertEqual(
                steps[0].config.jar, runner._script_runner_jar_uri())
            self.assertEqual(
                steps[0].config.args[0].value,
                _3_X_SPARK_SUBMIT)

    def test_4_x_ami(self):
        job = MRNullSpark(['-r', 'emr', '--ami-version', '4.7.2'])
        job.sandbox()

        with job.make_runner() as runner:
            runner.run()

            emr_conn = runner.make_emr_conn()
            steps = _list_all_steps(emr_conn, runner.get_cluster_id())

            self.assertEqual(len(steps), 1)
            self.assertEqual(
                steps[0].config.jar, _4_X_INTERMEDIARY_JAR)
            self.assertEqual(
                steps[0].config.args[0].value, 'spark-submit')

    def test_input_and_output_args(self):
        input1 = os.path.join(self.tmp_dir, 'input1')
        open(input1, 'w').close()
        input2 = os.path.join(self.tmp_dir, 'input2')
        open(input2, 'w').close()

        job = MRNullSpark(['-r', 'emr', input1, input2])
        job.sandbox()

        with job.make_runner() as runner:
            runner.run()

            script_uri = runner._upload_mgr.uri(runner._script_path)
            input1_uri = runner._upload_mgr.uri(input1)
            input2_uri = runner._upload_mgr.uri(input2)

            emr_conn = runner.make_emr_conn()
            steps = _list_all_steps(emr_conn, runner.get_cluster_id())

            step_args = [a.value for a in steps[0].config.args]
            # the first arg is spark-submit and varies by AMI
            self.assertEqual(
                step_args[1:],
                _EMR_SPARK_ARGS +
                [
                    script_uri,
                    '--step-num=0',
                    '--spark',
                    input1_uri + ',' + input2_uri,
                    runner._output_dir,
                ])

    maxDiff = None

    def test_spark_args_in_step(self):
        job = MRNullSpark(['-r', 'emr', '--extra-spark-arg', 'ARGH'])
        job.sandbox()

        with job.make_runner() as runner:
            runner.run()

            emr_conn = runner.make_emr_conn()
            script_uri = runner._upload_mgr.uri(runner._script_path)

            steps = _list_all_steps(emr_conn, runner.get_cluster_id())
            step_args = [a.value for a in steps[0].config.args]

            # the first arg is spark-submit and varies by AMI
            self.assertEqual(
                step_args[1:],
                _EMR_SPARK_ARGS + [
                    'ARGH',
                    script_uri,
                    '--step-num=0',
                    '--spark',
                    ','.join(runner._step_input_uris(0)),
                    runner._output_dir,
                ]
            )


class SparkScriptStepTestCase(MockBotoTestCase):

    def setUp(self):
        super(SparkScriptStepTestCase, self).setUp()

        self.fake_script = os.path.join(self.tmp_dir, 'fake.py')
        open(self.fake_script, 'w').close()

    def test_script_gets_uploaded(self):
        job = MRSparkScript(['-r', 'emr', '--script', self.fake_script])
        job.sandbox()

        with job.make_runner() as runner:
            runner.run()

            self.assertIn(self.fake_script, runner._upload_mgr.path_to_uri())
            script_uri = runner._upload_mgr.uri(self.fake_script)
            self.assertTrue(runner.fs.ls(script_uri))

            emr_conn = runner.make_emr_conn()
            steps = _list_all_steps(emr_conn, runner.get_cluster_id())

            self.assertEqual(len(steps), 1)
            step_args = [a.value for a in steps[0].config.args]
            # the first arg is spark-submit and varies by AMI
            self.assertEqual(step_args[1:], _EMR_SPARK_ARGS + [script_uri])

    # TODO: test warning for for AMIs prior to 3.8.0, which don't offer Spark

    def test_3_x_ami(self):
        job = MRSparkScript(['-r', 'emr', '--script', self.fake_script,
                             '--ami-version', '3.11.0'])
        job.sandbox()

        with job.make_runner() as runner:
            runner.run()

            emr_conn = runner.make_emr_conn()
            steps = _list_all_steps(emr_conn, runner.get_cluster_id())

            self.assertEqual(len(steps), 1)
            self.assertEqual(
                steps[0].config.jar, runner._script_runner_jar_uri())
            self.assertEqual(
                steps[0].config.args[0].value,
                _3_X_SPARK_SUBMIT)

    def test_4_x_ami(self):
        job = MRSparkScript(['-r', 'emr', '--script', self.fake_script,
                             '--ami-version', '4.7.2'])
        job.sandbox()

        with job.make_runner() as runner:
            runner.run()

            emr_conn = runner.make_emr_conn()
            steps = _list_all_steps(emr_conn, runner.get_cluster_id())

            self.assertEqual(len(steps), 1)
            self.assertEqual(
                steps[0].config.jar, _4_X_INTERMEDIARY_JAR)
            self.assertEqual(
                steps[0].config.args[0].value, 'spark-submit')

    def test_arg_interpolation(self):
        input1 = os.path.join(self.tmp_dir, 'input1')
        open(input1, 'w').close()
        input2 = os.path.join(self.tmp_dir, 'input2')
        open(input2, 'w').close()

        job = MRSparkScript(['-r', 'emr', '--script', self.fake_script,
                             '--script-arg', INPUT,
                             '--script-arg', '-o',
                             '--script-arg', OUTPUT,
                             input1, input2])
        job.sandbox()

        with job.make_runner() as runner:
            runner.run()

            script_uri = runner._upload_mgr.uri(self.fake_script)
            input1_uri = runner._upload_mgr.uri(input1)
            input2_uri = runner._upload_mgr.uri(input2)

            emr_conn = runner.make_emr_conn()
            steps = _list_all_steps(emr_conn, runner.get_cluster_id())

            step_args = [a.value for a in steps[0].config.args]
            # the first arg is spark-submit and varies by AMI
            self.assertEqual(
                step_args[1:],
                _EMR_SPARK_ARGS +
                [
                    script_uri,
                    input1_uri + ',' + input2_uri,
                    '-o',
                    runner._output_dir,
                ]
            )

    def test_spark_args_in_step(self):
        job = MRSparkScript(['-r', 'emr', '--script', self.fake_script,
                             '--script-spark-arg', 'ARGH'])
        job.sandbox()

        with job.make_runner() as runner:
            runner.run()

            script_uri = runner._upload_mgr.uri(self.fake_script)

            emr_conn = runner.make_emr_conn()
            steps = _list_all_steps(emr_conn, runner.get_cluster_id())

            step_args = [a.value for a in steps[0].config.args]
            # the first arg is spark-submit and varies by AMI
            self.assertEqual(
                step_args[1:],
                _EMR_SPARK_ARGS + ['ARGH', script_uri]
            )


class BuildMasterNodeSetupStep(MockBotoTestCase):

    def test_build_master_node_setup_step(self):
        runner = EMRJobRunner(libjars=['cookie.jar'])
        runner._add_master_node_setup_files_for_upload()

        self.assertIsNotNone(runner._master_node_setup_script_path)
        master_node_setup_uri = runner._upload_mgr.uri(
            runner._master_node_setup_script_path)

        with patch('boto.emr.JarStep', dict):
            step = runner._build_master_node_setup_step()

        self.assertTrue(step['name'].endswith(': Master node setup'))
        self.assertEqual(step['jar'], runner._script_runner_jar_uri())
        self.assertEqual(step['step_args'], [master_node_setup_uri])
        self.assertEqual(step['action_on_failure'],
                         runner._action_on_failure())


class ActionOnFailureTestCase(MockBotoTestCase):

    def test_default(self):
        runner = EMRJobRunner()
        self.assertEqual(runner._action_on_failure(),
                         'TERMINATE_CLUSTER')

    def test_default_with_cluster_id(self):
        runner = EMRJobRunner(cluster_id='j-CLUSTER')
        self.assertEqual(runner._action_on_failure(),
                         'CANCEL_AND_WAIT')

    def test_default_with_pooling(self):
        runner = EMRJobRunner(pool_clusters=True)
        self.assertEqual(runner._action_on_failure(),
                         'CANCEL_AND_WAIT')

    def test_option(self):
        runner = EMRJobRunner(emr_action_on_failure='CONTINUE')
        self.assertEqual(runner._action_on_failure(),
                         'CONTINUE')

    def test_switch(self):
        mr_job = MRWordCount(
            ['-r', 'emr', '--emr-action-on-failure', 'CONTINUE'])
        mr_job.sandbox()

        with mr_job.make_runner() as runner:
            self.assertEqual(runner._action_on_failure(), 'CONTINUE')


class MultiPartUploadTestCase(MockBotoTestCase):

    PART_SIZE_IN_MB = 50.0 / 1024 / 1024
    TEST_BUCKET = 'walrus'
    TEST_FILENAME = 'data.dat'
    TEST_S3_URI = 's3://%s/%s' % (TEST_BUCKET, TEST_FILENAME)

    def setUp(self):
        super(MultiPartUploadTestCase, self).setUp()
        # create the walrus bucket
        self.add_mock_s3_data({self.TEST_BUCKET: {}})

    def upload_data(self, runner, data):
        """Upload some bytes to S3"""
        data_path = os.path.join(self.tmp_dir, self.TEST_FILENAME)
        with open(data_path, 'wb') as fp:
            fp.write(data)

        runner._upload_contents(self.TEST_S3_URI, data_path)

    def assert_upload_succeeds(self, runner, data, expect_multipart):
        """Write the data to a temp file, and then upload it to (mock) S3,
        checking that the data successfully uploaded."""
        with patch.object(runner, '_upload_parts', wraps=runner._upload_parts):
            self.upload_data(runner, data)

            s3_key = runner.fs.get_s3_key(self.TEST_S3_URI)
            self.assertEqual(s3_key.get_contents_as_string(), data)
            self.assertEqual(runner._upload_parts.called, expect_multipart)

    def test_small_file(self):
        runner = EMRJobRunner()
        data = b'beavers mate for life'

        self.assert_upload_succeeds(runner, data, expect_multipart=False)

    @skipIf(filechunkio is None, 'need filechunkio')
    def test_large_file(self):
        # Real S3 has a minimum chunk size of 5MB, but I'd rather not
        # store that in memory (in our mock S3 filesystem)
        runner = EMRJobRunner(cloud_upload_part_size=self.PART_SIZE_IN_MB)
        self.assertEqual(runner._get_upload_part_size(), 50)

        data = b'Mew' * 20
        self.assert_upload_succeeds(runner, data, expect_multipart=True)

    def test_file_size_equals_part_size(self):
        runner = EMRJobRunner(cloud_upload_part_size=self.PART_SIZE_IN_MB)
        self.assertEqual(runner._get_upload_part_size(), 50)

        data = b'o' * 50
        self.assert_upload_succeeds(runner, data, expect_multipart=False)

    def test_disable_multipart(self):
        runner = EMRJobRunner(cloud_upload_part_size=0)
        self.assertEqual(runner._get_upload_part_size(), 0)

        data = b'Mew' * 20
        self.assert_upload_succeeds(runner, data, expect_multipart=False)

    def test_no_filechunkio(self):
        with patch.object(mrjob.emr, 'filechunkio', None):
            runner = EMRJobRunner(cloud_upload_part_size=self.PART_SIZE_IN_MB)
            self.assertEqual(runner._get_upload_part_size(), 50)

            data = b'Mew' * 20
            with logger_disabled('mrjob.emr'):
                self.assert_upload_succeeds(runner, data,
                                            expect_multipart=False)

    @skipIf(filechunkio is None, 'need filechunkio')
    def test_exception_while_uploading_large_file(self):

        runner = EMRJobRunner(cloud_upload_part_size=self.PART_SIZE_IN_MB)
        self.assertEqual(runner._get_upload_part_size(), 50)

        data = b'Mew' * 20

        with patch.object(runner, '_upload_parts', side_effect=IOError):
            self.assertRaises(IOError, self.upload_data, runner, data)

            s3_key = runner.fs.get_s3_key(self.TEST_S3_URI)
            self.assertTrue(s3_key.mock_multipart_upload_was_cancelled())


class SecurityTokenTestCase(MockBotoTestCase):

    def setUp(self):
        super(SecurityTokenTestCase, self).setUp()

        self.mock_emr = self.start(patch('boto.emr.connection.EmrConnection'))
        self.mock_iam = self.start(patch('boto.connect_iam'))

        # runner needs to do stuff with S3 on initialization
        self.mock_s3 = self.start(patch('boto.connect_s3',
                                        wraps=boto.connect_s3))

    def assert_conns_use_security_token(self, runner, security_token):
        runner.make_emr_conn()

        self.assertTrue(self.mock_emr.called)
        emr_kwargs = self.mock_emr.call_args[1]
        self.assertIn('security_token', emr_kwargs)
        self.assertEqual(emr_kwargs['security_token'], security_token)

        runner.make_iam_conn()

        self.assertTrue(self.mock_iam.called)
        iam_kwargs = self.mock_iam.call_args[1]
        self.assertIn('security_token', iam_kwargs)
        self.assertEqual(iam_kwargs['security_token'], security_token)

        runner.fs.make_s3_conn()

        self.assertTrue(self.mock_s3.called)
        s3_kwargs = self.mock_s3.call_args[1]
        self.assertIn('security_token', s3_kwargs)
        self.assertEqual(s3_kwargs['security_token'], security_token)

    def test_connections_without_security_token(self):
        runner = EMRJobRunner()

        self.assert_conns_use_security_token(runner, None)

    def test_connections_with_security_token(self):
        runner = EMRJobRunner(aws_security_token='meow')

        self.assert_conns_use_security_token(runner, 'meow')


class BootstrapPythonTestCase(MockBotoTestCase):

    if PY2:
        EXPECTED_BOOTSTRAP = []
    else:
        EXPECTED_BOOTSTRAP = [
            ['sudo yum install -y python34 python34-devel python34-pip']]

    def _assert_installs_python3_on_py3(self, *args):
        mr_job = MRTwoStepJob(['-r', 'emr'] + list(args))
        with mr_job.make_runner() as runner:
            self.assertEqual(runner._bootstrap_python(),
                             self.EXPECTED_BOOTSTRAP)
            self.assertEqual(runner._bootstrap,
                             self.EXPECTED_BOOTSTRAP)

    def _assert_tries_to_install_python3_on_py3(self, *args):
        mr_job = MRTwoStepJob(['-r', 'emr'] + list(args))

        with no_handlers_for_logger('mrjob.emr'):
            stderr = StringIO()
            log_to_stream('mrjob.emr', stderr)

            with mr_job.make_runner() as runner:
                self.assertEqual(runner._bootstrap_python(),
                                 self.EXPECTED_BOOTSTRAP)
                self.assertEqual(runner._bootstrap,
                                 self.EXPECTED_BOOTSTRAP)

                if not PY2:
                    self.assertIn('will probably not work', stderr.getvalue())

    def _assert_never_installs_python3(self, *args):
        mr_job = MRTwoStepJob(['-r', 'emr'] + list(args))
        with mr_job.make_runner() as runner:
            self.assertEqual(runner._bootstrap_python(), [])
            self.assertEqual(runner._bootstrap, [])

    def test_default(self):
        self._assert_installs_python3_on_py3()

    def test_bootstrap_python_switch(self):
        self._assert_installs_python3_on_py3('--bootstrap-python')

    def test_no_bootstrap_python_switch(self):
        self._assert_never_installs_python3('--no-bootstrap-python')

    def test_ami_version_2_4_11(self):
        # this *really, really* probably won't work, but what can we do?
        self._assert_tries_to_install_python3_on_py3(
            '--image-version', '2.4.11')

    def test_ami_version_3_6_0(self):
        self._assert_tries_to_install_python3_on_py3(
            '--image-version', '3.6.0')

    def test_ami_version_3_7_0(self):
        # the first version where Python 3 is available
        self._assert_installs_python3_on_py3(
            '--image-version', '3.7.0')

    def test_ami_version_4_5_0(self):
        # the last version where Python 3 is not pre-installed
        self._assert_installs_python3_on_py3(
            '--image-version', '4.5.0')

    def test_ami_version_4_6_0(self):
        # from this point on, Python 3 is already installed
        self._assert_never_installs_python3(
            '--image-version', '4.6.0')

    def test_force_booststrap_python(self):
        self._assert_installs_python3_on_py3(
            '--bootstrap-python', '--image-version', '4.6.0')

    def test_force_no_bootstrap_python(self):
        self._assert_never_installs_python3(
            '--no-bootstrap-python', '--image-version', '3.7.0')

    def test_bootstrap_python_comes_before_bootstrap(self):
        mr_job = MRTwoStepJob(['-r', 'emr', '--bootstrap', 'true'])

        with mr_job.make_runner() as runner:
            self.assertEqual(
                runner._bootstrap,
                self.EXPECTED_BOOTSTRAP + [['true']])


class EMRTagsTestCase(MockBotoTestCase):

    def test_tags_option_dict(self):
        job = MRWordCount([
            '-r', 'emr',
            '--tag', 'tag_one=foo',
            '--tag', 'tag_two=bar'])

        with job.make_runner() as runner:
            self.assertEqual(runner._opts['tags'],
                             {'tag_one': 'foo', 'tag_two': 'bar'})

    def test_command_line_overrides_config(self):
        TAGS_MRJOB_CONF = {'runners': {'emr': {
            'check_cluster_every': 0.00,
            'cloud_fs_sync_secs': 0.00,
            'tags': {
                'tag_one': 'foo',
                'tag_two': None,
                'tag_three': 'bar',
            },
        }}}

        job = MRWordCount(['-r', 'emr', '--tag', 'tag_two=qwerty'])

        with mrjob_conf_patcher(TAGS_MRJOB_CONF):
            with job.make_runner() as runner:
                self.assertEqual(runner._opts['tags'],
                                 {'tag_one': 'foo',
                                  'tag_two': 'qwerty',
                                  'tag_three': 'bar'})

    def test_tags_get_created(self):
        cluster = self.run_and_get_cluster('--tag', 'tag_one=foo',
                                           '--tag', 'tag_two=bar')

        # tags should be in alphabetical order by key
        self.assertEqual(cluster.tags, [
            MockEmrObject(key='tag_one', value='foo'),
            MockEmrObject(key='tag_two', value='bar'),
        ])

    def test_blank_tag_value(self):
        cluster = self.run_and_get_cluster('--tag', 'tag_one=foo',
                                           '--tag', 'tag_two=')

        # tags should be in alphabetical order by key
        self.assertEqual(cluster.tags, [
            MockEmrObject(key='tag_one', value='foo'),
            MockEmrObject(key='tag_two', value=''),
        ])

    def test_tag_values_can_be_none(self):
        runner = EMRJobRunner(conf_paths=[], tags={'tag_one': None})
        cluster_id = runner.make_persistent_cluster()

        mock_cluster = self.mock_emr_clusters[cluster_id]
        self.assertEqual(mock_cluster.tags, [
            MockEmrObject(key='tag_one', value=''),
        ])

    def test_persistent_cluster(self):
        args = ['--tag', 'tag_one=foo',
                '--tag', 'tag_two=bar']

        with self.make_runner(*args) as runner:
            cluster_id = runner.make_persistent_cluster()

        mock_cluster = self.mock_emr_clusters[cluster_id]
        self.assertEqual(mock_cluster.tags, [
            MockEmrObject(key='tag_one', value='foo'),
            MockEmrObject(key='tag_two', value='bar'),
        ])


class IAMEndpointTestCase(MockBotoTestCase):

    def test_default(self):
        runner = EMRJobRunner()

        iam_conn = runner.make_iam_conn()
        self.assertEqual(iam_conn.host, 'iam.amazonaws.com')

    def test_explicit_iam_endpoint(self):
        runner = EMRJobRunner(iam_endpoint='iam.us-gov.amazonaws.com')

        iam_conn = runner.make_iam_conn()
        self.assertEqual(iam_conn.host, 'iam.us-gov.amazonaws.com')

    def test_iam_endpoint_option(self):
        mr_job = MRJob(
            ['-r', 'emr', '--iam-endpoint', 'iam.us-gov.amazonaws.com'])

        with mr_job.make_runner() as runner:
            iam_conn = runner.make_iam_conn()
            self.assertEqual(iam_conn.host, 'iam.us-gov.amazonaws.com')


class SetupLineEncodingTestCase(MockBotoTestCase):

    def test_setup_wrapper_script_uses_local_line_endings(self):
        job = MRTwoStepJob(['-r', 'emr', '--setup', 'true'])
        job.sandbox(stdin=BytesIO(b'foo\nbar\n'))

        # tests #1071. Unfortunately, we mostly run these tests on machines
        # that use unix line endings anyway. So monitor open() instead
        with patch(
                'mrjob.runner.open', create=True, side_effect=open) as m_open:
            with logger_disabled('mrjob.emr'):
                with job.make_runner() as runner:
                    runner.run()

                    self.assertIn(
                        call(runner._setup_wrapper_script_path, 'wb'),
                        m_open.mock_calls)


class WaitForLogsOnS3TestCase(MockBotoTestCase):

    def setUp(self):
        super(WaitForLogsOnS3TestCase, self).setUp()

        job = MRTwoStepJob(['-r', 'emr'])
        job.sandbox(stdin=BytesIO(b'foo\nbar\n'))

        self.runner = job.make_runner()
        self.runner._launch()

        self.cluster = self.mock_emr_clusters[self.runner._cluster_id]

        self.mock_log = self.start(patch('mrjob.emr.log'))

        self.mock_sleep = self.start(patch('time.sleep'))

    def assert_waits_ten_minutes(self):
        waited = set(self.runner._waited_for_logs_on_s3)
        step_num = len(self.runner._log_interpretations)

        self.runner._wait_for_logs_on_s3()

        self.assertTrue(self.mock_log.info.called)
        self.mock_sleep.assert_called_once_with(600)

        self.assertEqual(
            self.runner._waited_for_logs_on_s3,
            waited | set([step_num]))

    def assert_silently_exits(self):
        state = self.cluster.status.state
        waited = set(self.runner._waited_for_logs_on_s3)

        self.runner._wait_for_logs_on_s3()

        self.assertFalse(self.mock_log.info.called)
        self.assertEqual(waited, self.runner._waited_for_logs_on_s3)
        self.assertEqual(self.runner._describe_cluster().status.state, state)

    def test_starting(self):
        self.cluster.status.state = 'STARTING'
        self.assert_waits_ten_minutes()

    def test_bootstrapping(self):
        self.cluster.status.state = 'BOOTSTRAPPING'
        self.assert_waits_ten_minutes()

    def test_running(self):
        self.cluster.status.state = 'RUNNING'
        self.assert_waits_ten_minutes()

    def test_waiting(self):
        self.cluster.status.state = 'WAITING'
        self.assert_waits_ten_minutes()

    def test_terminating(self):
        self.cluster.status.state = 'TERMINATING'
        self.cluster.delay_progress_simulation = 1

        self.runner._wait_for_logs_on_s3()

        self.assertEqual(self.runner._describe_cluster().status.state,
                         'TERMINATED')
        self.assertTrue(self.mock_log.info.called)

    def test_terminated(self):
        self.cluster.status.state = 'TERMINATED'
        self.assert_silently_exits()

    def test_terminated_with_errors(self):
        self.cluster.status.state = 'TERMINATED_WITH_ERRORS'
        self.assert_silently_exits()

    def test_ctrl_c(self):
        self.mock_sleep.side_effect = KeyboardInterrupt

        self.assertEqual(self.runner._waited_for_logs_on_s3, set())

        self.runner._wait_for_logs_on_s3()

        self.assertTrue(self.mock_log.info.called)
        self.mock_sleep.assert_called_once_with(600)

        # still shouldn't make user ctrl-c again
        self.assertEqual(self.runner._waited_for_logs_on_s3, set([0]))

    def test_already_waited_ten_minutes(self):
        self.runner._waited_for_logs_on_s3.add(0)
        self.assert_silently_exits()

    def test_waited_for_previous_step(self):
        self.runner._waited_for_logs_on_s3.add(0)
        self.runner._log_interpretations.append({})

        self.assert_waits_ten_minutes()


class StreamLogDirsTestCase(MockBotoTestCase):

    def setUp(self):
        super(StreamLogDirsTestCase, self).setUp()

        self.log = self.start(patch('mrjob.emr.log'))

        self._address_of_master = self.start(patch(
            'mrjob.emr.EMRJobRunner._address_of_master',
            return_value='master'))

        self.get_image_version = self.start(patch(
            'mrjob.emr.EMRJobRunner.get_image_version',
            return_value=_DEFAULT_IMAGE_VERSION))

        self.get_hadoop_version = self.start(patch(
            'mrjob.emr.EMRJobRunner.get_hadoop_version',
            return_value='2.4.0'))

        self.ssh_slave_hosts = self.start(patch(
            'mrjob.fs.ssh.SSHFilesystem.ssh_slave_hosts',
            return_value=['slave1', 'slave2']))

        self._s3_log_dir = self.start(patch(
            'mrjob.emr.EMRJobRunner._s3_log_dir',
            return_value='s3://bucket/logs/j-CLUSTERID'))

        self._wait_for_logs_on_s3 = self.start(patch(
            'mrjob.emr.EMRJobRunner'
            '._wait_for_logs_on_s3'))

    def _test_stream_bootstrap_log_dirs(
            self, ssh=False,
            action_num=0, node_id='i-b659f519',
            expected_s3_dir_name='node/i-b659f519/bootstrap-actions/1'):

        # ssh doesn't matter, but let's test it
        ec2_key_pair_file = '/path/to/EMR.pem' if ssh else None
        runner = EMRJobRunner(ec2_key_pair_file=ec2_key_pair_file)

        results = runner._stream_bootstrap_log_dirs(
            action_num=action_num, node_id=node_id)

        self.log.info.reset_mock()

        self.assertEqual(next(results), [
            's3://bucket/logs/j-CLUSTERID/' + expected_s3_dir_name,
        ])
        self.assertTrue(
            self._wait_for_logs_on_s3.called)
        self.log.info.assert_called_once_with(
            'Looking for bootstrap logs in'
            ' s3://bucket/logs/j-CLUSTERID/' +
            expected_s3_dir_name + '...')

        self.assertRaises(StopIteration, next, results)

    def test_stream_history_log_dirs_without_ssh(self):
        self._test_stream_bootstrap_log_dirs()

    def test_stream_history_log_dirs_with_ssh(self):
        # shouldn't make a difference
        self._test_stream_bootstrap_log_dirs(ssh=True)

    def test_stream_history_log_dirs_without_action_num(self):
        self._test_stream_bootstrap_log_dirs(
            action_num=None, expected_s3_dir_name='node')

    def test_stream_history_log_dirs_without_node_id(self):
        self._test_stream_bootstrap_log_dirs(
            action_num=None, expected_s3_dir_name='node')

    def _test_stream_history_log_dirs(
            self, ssh, image_version=_DEFAULT_IMAGE_VERSION,
            expected_dir_name='hadoop/history',
            expected_s3_dir_name='jobs'):
        ec2_key_pair_file = '/path/to/EMR.pem' if ssh else None
        runner = EMRJobRunner(ec2_key_pair_file=ec2_key_pair_file)
        self.get_image_version.return_value = image_version

        results = runner._stream_history_log_dirs()

        if ssh:
            self.log.info.reset_mock()

            self.assertEqual(next(results), [
                'ssh://master/mnt/var/log/' + expected_dir_name,
            ])
            self.assertFalse(
                self._wait_for_logs_on_s3.called)
            self.log.info.assert_called_once_with(
                'Looking for history log in /mnt/var/log/' +
                expected_dir_name + ' on master...')

        self.log.info.reset_mock()

        self.assertEqual(next(results), [
            's3://bucket/logs/j-CLUSTERID/' + expected_s3_dir_name,
        ])
        self.assertTrue(
            self._wait_for_logs_on_s3.called)
        self.log.info.assert_called_once_with(
            'Looking for history log in'
            ' s3://bucket/logs/j-CLUSTERID/' +
            expected_s3_dir_name + '...')

        self.assertRaises(StopIteration, next, results)

    def test_stream_history_log_dirs_from_2_x_amis_with_ssh(self):
        self._test_stream_history_log_dirs(
            image_version='2.4.11', ssh=True)

    def test_stream_history_log_dirs_from_2_x_amis_without_ssh(self):
        self._test_stream_history_log_dirs(
            image_version='2.4.11', ssh=False)

    def test_cant_stream_history_log_dirs_from_3_x_amis(self):
        runner = EMRJobRunner()
        results = runner._stream_history_log_dirs()
        self.assertRaises(StopIteration, next, results)

    def test_stream_history_log_dirs_from_4_x_amis(self):
        # history log fetching is disabled until we fix
        # #1244 and #1253
        runner = EMRJobRunner(image_version='4.3.0')
        results = runner._stream_history_log_dirs()
        self.assertRaises(StopIteration, next, results)
        #self._test_stream_history_log_dirs(
        #    ssh=True, image_version='4.3.0',
        #    expected_dir_name='hadoop-mapreduce/history',
        #    expected_s3_dir_name='hadoop-mapreduce/history')

    def _test_stream_step_log_dirs(self, ssh):
        ec2_key_pair_file = '/path/to/EMR.pem' if ssh else None
        runner = EMRJobRunner(ec2_key_pair_file=ec2_key_pair_file)
        self.get_hadoop_version.return_value = '1.0.3'

        results = runner._stream_step_log_dirs('s-STEPID')

        if ssh:
            self.log.info.reset_mock()

            self.assertEqual(next(results), [
                'ssh://master/mnt/var/log/hadoop/steps/s-STEPID',
            ])
            self.assertFalse(
                self._wait_for_logs_on_s3.called)
            self.log.info.assert_called_once_with(
                'Looking for step log in /mnt/var/log/hadoop/steps/s-STEPID'
                ' on master...')

        self.log.info.reset_mock()

        self.assertEqual(next(results), [
            's3://bucket/logs/j-CLUSTERID/steps/s-STEPID',
        ])
        self.assertTrue(
            self._wait_for_logs_on_s3.called)
        self.log.info.assert_called_once_with(
            'Looking for step log in'
            ' s3://bucket/logs/j-CLUSTERID/steps/s-STEPID...')

        self.assertRaises(StopIteration, next, results)

    def test_stream_step_log_dirs_with_ssh(self):
        self._test_stream_step_log_dirs(ssh=True)

    def test_stream_step_log_dirs_without_ssh(self):
        self._test_stream_step_log_dirs(ssh=False)

    def _test_stream_task_log_dirs(
        self, ssh, bad_ssh_slave_hosts=False, application_id=None,
        image_version=_DEFAULT_IMAGE_VERSION,
        expected_local_path='/mnt/var/log/hadoop/userlogs',
        expected_dir_name='hadoop/userlogs',
        expected_s3_dir_name='task-attempts'
    ):
        ec2_key_pair_file = '/path/to/EMR.pem' if ssh else None
        runner = EMRJobRunner(ec2_key_pair_file=ec2_key_pair_file)
        self.get_hadoop_version.return_value = '1.0.3'
        self.get_image_version.return_value = image_version

        if bad_ssh_slave_hosts:
            self.ssh_slave_hosts.side_effect = IOError

        results = runner._stream_task_log_dirs(application_id=application_id)

        if ssh:
            self.log.reset_mock()

            local_path = '/mnt/var/log/hadoop/userlogs'
            if application_id:
                local_path = posixpath.join(local_path, application_id)

            if bad_ssh_slave_hosts:
                self.assertEqual(next(results), [
                    'ssh://master/mnt/var/log/' + expected_dir_name,
                ])
                self.assertTrue(self.log.warning.called)
                self.log.info.assert_called_once_with(
                    'Looking for task logs in /mnt/var/log/' +
                    expected_dir_name + ' on master...')
            else:
                self.assertEqual(next(results), [
                    'ssh://master/mnt/var/log/' + expected_dir_name,
                    'ssh://master!slave1/mnt/var/log/' + expected_dir_name,
                    'ssh://master!slave2/mnt/var/log/' + expected_dir_name,
                ])
                self.assertFalse(self.log.warning.called)
                self.log.info.assert_called_once_with(
                    'Looking for task logs in /mnt/var/log/' +
                    expected_dir_name + ' on master and task/core nodes...')

            self.assertFalse(
                self._wait_for_logs_on_s3.called)

        self.log.reset_mock()

        self.assertEqual(next(results), [
            's3://bucket/logs/j-CLUSTERID/' + expected_s3_dir_name,
        ])
        self.assertTrue(
            self._wait_for_logs_on_s3.called)
        self.log.info.assert_called_once_with(
            'Looking for task logs in'
            ' s3://bucket/logs/j-CLUSTERID/' +
            expected_s3_dir_name + '...')

        self.assertRaises(StopIteration, next, results)

    def test_stream_task_log_dirs_with_ssh(self):
        self._test_stream_task_log_dirs(ssh=True)

    def test_stream_task_log_dirs_with_bad_ssh_slave_hosts(self):
        self._test_stream_task_log_dirs(ssh=True, bad_ssh_slave_hosts=True)

    def test_stream_task_log_dirs_without_ssh(self):
        self._test_stream_task_log_dirs(ssh=False)

    def test_stream_task_log_dirs_with_application_id(self):
        self._test_stream_task_log_dirs(
            ssh=True, application_id='application_1',
            expected_dir_name='hadoop/userlogs/application_1',
            expected_s3_dir_name='task-attempts/application_1')

    def test_stream_task_log_dirs_from_4_x_amis(self):
        self._test_stream_task_log_dirs(
            ssh=True, application_id='application_1',
            image_version='4.3.0',
            expected_dir_name='hadoop-yarn/containers/application_1',
            expected_s3_dir_name='containers/application_1')


class LsStepSyslogsTestCase(MockBotoTestCase):

    def setUp(self):
        super(LsStepSyslogsTestCase, self).setUp()

        self.log = self.start(patch('mrjob.emr.log'))

        self._ls_emr_step_syslogs = self.start(patch(
            'mrjob.emr._ls_emr_step_syslogs'))
        self._stream_step_log_dirs = self.start(patch(
            'mrjob.emr.EMRJobRunner._stream_step_log_dirs'))

    def test_basic(self):
        # just verify that the keyword args get passed through and
        # that logging happens in the right order

        self._ls_emr_step_syslogs.return_value = [
            dict(path='s3://bucket/logs/steps/syslog'),
        ]

        runner = EMRJobRunner()

        self.log.info.reset_mock()

        results = runner._ls_step_syslogs(step_id='s-STEPID')

        self.assertFalse(self.log.info.called)

        self.assertEqual(next(results),
                         dict(path='s3://bucket/logs/steps/syslog'))

        self._stream_step_log_dirs.assert_called_once_with(
            step_id='s-STEPID')
        self._ls_emr_step_syslogs.assert_called_once_with(
            runner.fs,
            self._stream_step_log_dirs.return_value,
            step_id='s-STEPID')

        self.assertEqual(self.log.info.call_count, 1)
        self.assertIn('s3://bucket/logs/steps/syslog',
                      self.log.info.call_args[0][0])

        self.assertRaises(StopIteration, next, results)


class LsStepStderrLogsTestCase(MockBotoTestCase):

    def setUp(self):
        super(LsStepStderrLogsTestCase, self).setUp()

        self.log = self.start(patch('mrjob.emr.log'))

        self._ls_emr_step_stderr_logs = self.start(patch(
            'mrjob.emr._ls_emr_step_stderr_logs'))
        self._stream_step_log_dirs = self.start(patch(
            'mrjob.emr.EMRJobRunner._stream_step_log_dirs'))

    def test_basic(self):
        # just verify that the keyword args get passed through and
        # that logging happens in the right order

        self._ls_emr_step_stderr_logs.return_value = [
            dict(path='s3://bucket/logs/steps/stderr'),
        ]

        runner = EMRJobRunner()

        self.log.info.reset_mock()

        results = runner._ls_step_stderr_logs(step_id='s-STEPID')

        self.assertFalse(self.log.info.called)

        self.assertEqual(next(results),
                         dict(path='s3://bucket/logs/steps/stderr'))

        self._stream_step_log_dirs.assert_called_once_with(
            step_id='s-STEPID')
        self._ls_emr_step_stderr_logs.assert_called_once_with(
            runner.fs,
            self._stream_step_log_dirs.return_value,
            step_id='s-STEPID')

        self.assertEqual(self.log.info.call_count, 1)
        self.assertIn('s3://bucket/logs/steps/stderr',
                      self.log.info.call_args[0][0])

        self.assertRaises(StopIteration, next, results)


class GetStepLogInterpretationTestCase(MockBotoTestCase):

    def setUp(self):
        super(GetStepLogInterpretationTestCase, self).setUp()

        self.log = self.start(patch('mrjob.emr.log'))

        self._interpret_emr_step_syslog = self.start(patch(
            'mrjob.emr._interpret_emr_step_syslog'))
        self._ls_step_syslogs = self.start(patch(
            'mrjob.emr.EMRJobRunner._ls_step_syslogs'))

        self._interpret_emr_step_stderr = self.start(patch(
            'mrjob.emr._interpret_emr_step_stderr'))
        self._ls_step_stderr_logs = self.start(patch(
            'mrjob.emr.EMRJobRunner._ls_step_stderr_logs'))

    def test_basic(self):
        runner = EMRJobRunner()

        log_interpretation = dict(step_id='s-STEPID')

        self.log.reset_mock()

        self.assertEqual(
            runner._get_step_log_interpretation(log_interpretation),
            self._interpret_emr_step_syslog.return_value)

        self.assertFalse(self.log.warning.called)
        self._ls_step_syslogs.assert_called_once_with(step_id='s-STEPID')
        self._interpret_emr_step_syslog.assert_called_once_with(
            runner.fs, self._ls_step_syslogs.return_value)
        self.assertFalse(self._ls_step_stderr_logs.called)
        self.assertFalse(self._interpret_emr_step_stderr.called)

    def test_no_step_id(self):
        runner = EMRJobRunner()

        log_interpretation = {}

        self.log.reset_mock()

        self.assertEqual(
            runner._get_step_log_interpretation(log_interpretation), None)

        self.assertTrue(self.log.warning.called)
        self.assertFalse(self._ls_step_syslogs.called)
        self.assertFalse(self._interpret_emr_step_syslog.called)
        self.assertFalse(self._ls_step_stderr_logs.called)
        self.assertFalse(self._interpret_emr_step_stderr.called)

    def test_fallback_to_stderr(self):
        runner = EMRJobRunner()

        log_interpretation = dict(step_id='s-STEPID')

        self.log.reset_mock()

        self._interpret_emr_step_syslog.return_value = {}

        self.assertEqual(
            runner._get_step_log_interpretation(log_interpretation),
            self._interpret_emr_step_stderr.return_value)

        self.assertFalse(self.log.warning.called)
        self._ls_step_syslogs.assert_called_once_with(step_id='s-STEPID')
        self._interpret_emr_step_syslog.assert_called_once_with(
            runner.fs, self._ls_step_syslogs.return_value)
        self._ls_step_stderr_logs.assert_called_once_with(step_id='s-STEPID')
        self._interpret_emr_step_stderr.assert_called_once_with(
            runner.fs, self._ls_step_stderr_logs.return_value)


# this basically just checks that hadoop_extra_args is an option
# for the EMR runner
class HadoopExtraArgsOnEMRTestCase(HadoopExtraArgsTestCase, MockBotoTestCase):

    def setUp(self):
        super(HadoopExtraArgsTestCase, self).setUp()

        self.start(patch(
            'mrjob.emr.EMRJobRunner.get_hadoop_version',
            return_value='2.4.0'))

    RUNNER = 'emr'


# make sure we don't override the partitioner on EMR (tests #1294)
class PartitionerTestCase(MockBotoTestCase):

    def setUp(self):
        super(PartitionerTestCase, self).setUp()
        # _hadoop_args_for_step() needs this
        self.start(patch(
            'mrjob.emr.EMRJobRunner.get_hadoop_version',
            return_value='1.2.0'))

    def test_sort_values(self):
        job = MRSortValues(['-r', 'emr'])

        with job.make_runner() as runner:
            self.assertEqual(
                runner._hadoop_args_for_step(0), [
                    '-D', 'mapred.text.key.partitioner.options=-k1,1',
                    '-D', 'stream.num.map.output.key.fields=2',
                    '-partitioner',
                    'org.apache.hadoop.mapred.lib.KeyFieldBasedPartitioner',
                ])

    def test_switch_overrides_sort_values(self):
        job = MRSortValues(['-r', 'emr', '--partitioner', 'java.lang.Object'])

        with job.make_runner() as runner:
            self.assertEqual(
                runner._hadoop_args_for_step(0), [
                    '-D', 'mapred.text.key.partitioner.options=-k1,1',
                    '-D', 'stream.num.map.output.key.fields=2',
                    '-partitioner', 'java.lang.Object',
                ])


class EMRApplicationsTestCase(MockBotoTestCase):

    def test_default_on_3_x_ami(self):
        job = MRTwoStepJob(['-r', 'emr'])
        job.sandbox()

        with job.make_runner() as runner:
            self.assertEqual(runner._opts['emr_applications'], set())

            runner._launch()
            cluster = runner._describe_cluster()

            applications = set(a.name for a in cluster.applications)
            self.assertEqual(applications, set(['hadoop']))

    def test_default_on_4_x_ami(self):
        job = MRTwoStepJob(['-r', 'emr', '--image-version', '4.3.0'])
        job.sandbox()

        with job.make_runner() as runner:
            self.assertEqual(runner._opts['emr_applications'], set())

            runner._launch()
            cluster = runner._describe_cluster()

            applications = set(a.name for a in cluster.applications)
            self.assertEqual(applications, set(['Hadoop']))

    def test_emr_applications_requires_4_x_ami(self):
        job = MRTwoStepJob(
            ['-r', 'emr',
             '--emr-application', 'Hadoop',
             '--emr-application', 'Mahout'])
        job.sandbox()

        with job.make_runner() as runner:
            self.assertRaises(boto.exception.EmrResponseError, runner._launch)

    def test_explicit_hadoop(self):
        job = MRTwoStepJob(
            ['-r', 'emr', '--image-version', '4.3.0',
             '--emr-application', 'Hadoop',
             '--emr-application', 'Mahout'])
        job.sandbox()

        with job.make_runner() as runner:
            self.assertEqual(runner._opts['emr_applications'],
                             set(['Hadoop', 'Mahout']))

            runner._launch()
            cluster = runner._describe_cluster()

            applications = set(a.name for a in cluster.applications)
            self.assertEqual(applications,
                             set(['Hadoop', 'Mahout']))

    def test_implicit_hadoop(self):
        job = MRTwoStepJob(
            ['-r', 'emr', '--image-version', '4.3.0',
             '--emr-application', 'Mahout'])
        job.sandbox()

        with job.make_runner() as runner:
            # we explicitly add Hadoop so we can see Hadoop version in
            # the cluster description from the API
            self.assertEqual(runner._opts['emr_applications'],
                             set(['Hadoop', 'Mahout']))

            runner._launch()
            cluster = runner._describe_cluster()

            applications = set(a.name for a in cluster.applications)
            self.assertEqual(applications,
                             set(['Hadoop', 'Mahout']))

    def test_api_param_serialization(self):
        job = MRTwoStepJob(
            ['-r', 'emr', '--image-version', '4.3.0',
             '--emr-application', 'Hadoop',
             '--emr-application', 'Mahout'])
        job.sandbox()

        with job.make_runner() as runner:
            runner._launch()
            cluster = runner._describe_cluster()

            self.assertIn('Applications.member.1.Name', cluster._api_params)
            self.assertIn('Applications.member.2.Name', cluster._api_params)
            self.assertNotIn('Applications.member.0.Name', cluster._api_params)


class EMRConfigurationsTestCase(MockBotoTestCase):

    # example from:
    # http://docs.aws.amazon.com/ElasticMapReduce/latest/ReleaseGuide/emr-configure-apps.html  # noqa

    def test_default(self):
        job = MRTwoStepJob(['-r', 'emr'])
        job.sandbox()

        with job.make_runner() as runner:
            runner._launch()
            cluster = runner._describe_cluster()

            self.assertFalse(hasattr(cluster, 'configurations'))

    def test_requires_4_x_ami(self):
        self.start(mrjob_conf_patcher(dict(runners=dict(emr=dict(
            emr_configurations=[CORE_SITE_EMR_CONFIGURATION])))))

        job = MRTwoStepJob(['-r', 'emr'])
        job.sandbox()

        with job.make_runner() as runner:
            self.assertRaises(boto.exception.EmrResponseError, runner._launch)

    def _test_normalized_emr_configurations(
            self, emr_configurations, expected_api_response=None):

        self.start(mrjob_conf_patcher(dict(runners=dict(emr=dict(
            image_version='4.3.0',
            emr_configurations=emr_configurations)))))

        job = MRTwoStepJob(['-r', 'emr'])
        job.sandbox()

        with job.make_runner() as runner:
            self.assertEqual(runner._opts['emr_configurations'],
                             emr_configurations)

            runner._launch()
            cluster = runner._describe_cluster()

            if expected_api_response:
                self.assertEqual(cluster.configurations, expected_api_response)

            self.assertEqual(
                _decode_configurations_from_api(cluster.configurations),
                emr_configurations)

    def test_basic_emr_configuration(self, raw=None):
        self._test_normalized_emr_configurations(
            [CORE_SITE_EMR_CONFIGURATION],
            [
                MockEmrObject(
                    classification='core-site',
                    properties=[
                        MockEmrObject(
                            key='hadoop.security.groups.cache.secs',
                            value='250',
                        ),
                    ],
                ),
            ])

    def test_complex_emr_configurations(self):
        self._test_normalized_emr_configurations(
            [CORE_SITE_EMR_CONFIGURATION, HADOOP_ENV_EMR_CONFIGURATION])

    def test_normalization(self):
        self.start(mrjob_conf_patcher(dict(runners=dict(emr=dict(
            image_version='4.3.0',
            emr_configurations=[
                HADOOP_ENV_EMR_CONFIGURATION_VARIANT])))))

        job = MRTwoStepJob(['-r', 'emr'])
        job.sandbox()

        with job.make_runner() as runner:
            self.assertEqual(runner._opts['emr_configurations'],
                             [HADOOP_ENV_EMR_CONFIGURATION])

    def test_command_line_switch(self):
        job = MRTwoStepJob(
            ['-r', 'emr',
             '--image-version', '4.3.0',
             '--emr-configuration', json.dumps(CORE_SITE_EMR_CONFIGURATION),
             '--emr-configuration', json.dumps(HADOOP_ENV_EMR_CONFIGURATION),
             ])
        job.sandbox()

        with job.make_runner() as runner:
            self.assertEqual(runner._opts['emr_configurations'],
                             [CORE_SITE_EMR_CONFIGURATION,
                              HADOOP_ENV_EMR_CONFIGURATION])

    def test_combine_command_line_with_conf(self):
        self.start(mrjob_conf_patcher(dict(runners=dict(emr=dict(
            image_version='4.3.0',
            emr_configurations=[
                CORE_SITE_EMR_CONFIGURATION])))))

        job = MRTwoStepJob(
            ['-r', 'emr',
             '--emr-configuration', json.dumps(HADOOP_ENV_EMR_CONFIGURATION),
             ])
        job.sandbox()

        with job.make_runner() as runner:
            self.assertEqual(runner._opts['emr_configurations'],
                             [CORE_SITE_EMR_CONFIGURATION,
                              HADOOP_ENV_EMR_CONFIGURATION])


class JobStepsTestCase(MockBotoTestCase):

    def setUp(self):
        super(JobStepsTestCase, self).setUp()
        self.start(patch.object(MockEmrConnection, 'list_steps',
                                side_effect=MockEmrConnection.list_steps,
                                autospec=True))

    def test_empty(self):
        runner = EMRJobRunner()
        runner.make_persistent_cluster()

        self.assertEqual(runner._job_steps(max_steps=0), [])
        self.assertEqual(MockEmrConnection.list_steps.call_count, 0)

    def test_own_cluster(self):
        job = MRTwoStepJob(['-r', 'emr']).sandbox()

        with job.make_runner() as runner:
            runner._launch()

            job_steps = runner._job_steps(max_steps=2)

            self.assertEqual(len(job_steps), 2)

            # ensure that steps appear in correct order (see #1316)
            self.assertIn('Step 1', job_steps[0].name)
            self.assertIn('Step 2', job_steps[1].name)

            self.assertEqual(MockEmrConnection.list_steps.call_count, 1)

    def test_shared_cluster(self):
        cluster_id = EMRJobRunner().make_persistent_cluster()

        def add_other_steps(n):
            for _ in range(n):
                self.mock_emr_clusters[cluster_id]._steps.append(
                    MockEmrObject(id='s-NONE', name=''))

        job = MRTwoStepJob(['-r', 'emr', '--cluster-id', cluster_id]).sandbox()

        with job.make_runner() as runner:
            add_other_steps(n=DEFAULT_MAX_STEPS_RETURNED)
            runner._launch()
            add_other_steps(n=3)

            # this test won't work if pages of steps are really small
            assert(DEFAULT_MAX_STEPS_RETURNED >= 5)

            job_steps = runner._job_steps(max_steps=2)

            self.assertEqual(len(job_steps), 2)

            # ensure that steps appear in correct order (see #1316)
            self.assertIn('Step 1', job_steps[0].name)
            self.assertIn('Step 2', job_steps[1].name)

            # ensure that steps are for correct job
            self.assertTrue(job_steps[0].name.startswith(runner._job_key))
            self.assertTrue(job_steps[1].name.startswith(runner._job_key))

            # this should have only taken one call to list_steps(),
            # thanks to pagination
            self.assertEqual(MockEmrConnection.list_steps.call_count, 1)

            # would take two calls to list all the steps
            MockEmrConnection.list_steps.reset_mock()

            job_steps = runner._job_steps()
            self.assertEqual(len(job_steps), 2)
            self.assertEqual(MockEmrConnection.list_steps.call_count, 2)


class WaitForStepsToCompleteTestCase(MockBotoTestCase):

    # TODO: test more functionality. This currently
    # mostly ensures that we open the SSH tunnel at an appropriate time

    class StopTest(Exception):
        pass

    def setUp(self):
        super(WaitForStepsToCompleteTestCase, self).setUp()

        # mock out setting up SSH tunnel
        self.start(patch.object(EMRJobRunner, '_set_up_ssh_tunnel'))

        # mock out logging
        self.start(patch('mrjob.emr.log'))

        # track number of calls to _wait_for_step_to_complete()
        #
        # need to keep a ref to the mock; apparently, when side_effect/autospec
        # is used, we can read mock attributes of
        # EMRJobRunner._wait_for_step_to_complete but not write them
        self._wait_for_step_to_complete = self.start(patch.object(
            EMRJobRunner, '_wait_for_step_to_complete',
            side_effect=EMRJobRunner._wait_for_step_to_complete,
            autospec=True))

    def make_runner(self, *extra_args):
        """Make a runner for a two step job and launch it."""
        job = MRTwoStepJob(['-r', 'emr'] + list(extra_args)).sandbox()
        runner = job.make_runner()
        runner._launch()
        return runner

    def test_basic(self):
        runner = self.make_runner()

        runner._wait_for_steps_to_complete()

        self.assertEqual(EMRJobRunner._wait_for_step_to_complete.call_count, 2)
        self.assertTrue(EMRJobRunner._set_up_ssh_tunnel.called)
        self.assertEqual(len(runner._log_interpretations), 2)
        self.assertIsNone(runner._mns_log_interpretation)

    def test_master_node_setup(self):
        fake_jar = os.path.join(self.tmp_dir, 'fake.jar')
        with open(fake_jar, 'w'):
            pass

        # --libjar is currently the only way to create the master
        # node setup script
        runner = self.make_runner('--libjar', fake_jar)

        runner._add_master_node_setup_files_for_upload()
        runner._wait_for_steps_to_complete()

        self.assertIsNotNone(runner._master_node_setup_script_path)

        self.assertEqual(EMRJobRunner._wait_for_step_to_complete.call_count, 3)
        self.assertTrue(EMRJobRunner._set_up_ssh_tunnel.called)
        self.assertEqual(len(runner._log_interpretations), 2)
        self.assertIsNotNone(runner._mns_log_interpretation)
        self.assertEqual(runner._mns_log_interpretation['no_job'], True)

    def test_blanks_out_log_interpretations(self):
        runner = self.make_runner()

        runner._log_interpretations = ['foo', 'bar', 'baz']
        runner._mns_log_interpretation = 'qux'

        self._wait_for_step_to_complete.side_effect = self.StopTest

        self.assertRaises(self.StopTest, runner._wait_for_steps_to_complete)
        self.assertEqual(runner._log_interpretations, [])
        self.assertEqual(runner._mns_log_interpretation, None)

    def test_open_ssh_tunnel_when_first_step_runs(self):
        # normally, we'll open the SSH tunnel when the first step
        # is RUNNING

        # stop the test as soon as SSH tunnel is set up
        EMRJobRunner._set_up_ssh_tunnel.side_effect = self.StopTest

        runner = self.make_runner()

        self.assertRaises(self.StopTest, runner._wait_for_steps_to_complete)

        self.assertEqual(EMRJobRunner._wait_for_step_to_complete.call_count, 1)

        mock_cluster = runner._describe_cluster()
        mock_steps = mock_cluster._steps

        self.assertEqual(len(mock_steps), 2)
        self.assertEqual(mock_steps[0].status.state, 'RUNNING')

    def test_open_ssh_tunnel_if_cluster_running(self):
        # tests #1115

        # stop the test as soon as SSH tunnel is set up
        EMRJobRunner._set_up_ssh_tunnel.side_effect = self.StopTest

        runner = self.make_runner()
        mock_cluster = runner._describe_cluster()
        mock_cluster.status.state = 'RUNNING'

        # run until SSH tunnel is set up
        self.assertRaises(self.StopTest, runner._wait_for_steps_to_complete)

        self.assertFalse(EMRJobRunner._wait_for_step_to_complete.called)

    def test_open_ssh_tunnel_if_cluster_waiting(self):
        # tests #1115

        # stop the test as soon as SSH tunnel is set up
        EMRJobRunner._set_up_ssh_tunnel.side_effect = self.StopTest

        runner = self.make_runner()
        mock_cluster = runner._describe_cluster()
        mock_cluster.status.state = 'WAITING'

        # run until SSH tunnel is set up
        self.assertRaises(self.StopTest, runner._wait_for_steps_to_complete)

        self.assertFalse(EMRJobRunner._wait_for_step_to_complete.called)

    def test_open_ssh_tunnel_when_step_pending_but_cluster_running(self):
        # tests #1115

        # stop the test as soon as SSH tunnel is set up
        EMRJobRunner._set_up_ssh_tunnel.side_effect = self.StopTest

        # put steps from previous job on cluster
        previous_runner = self.make_runner()

        runner = self.make_runner(
            '--cluster-id', previous_runner.get_cluster_id())

        mock_cluster = runner._describe_cluster()
        mock_steps = mock_cluster._steps

        # sanity-check: are steps from the previous cluster on there?
        self.assertEqual(len(mock_steps), 4)

        # run until ssh tunnel is called
        self.assertRaises(self.StopTest, runner._wait_for_steps_to_complete)

        # should have only waited for first step
        self.assertEqual(EMRJobRunner._wait_for_step_to_complete.call_count, 1)

        # cluster should be running, step should still be pending
        self.assertEqual(mock_cluster.status.state, 'RUNNING')
        self.assertIn(runner._job_key, mock_steps[2].name)
        self.assertEqual(mock_steps[2].status.state, 'PENDING')

    def test_terminated_cluster(self):
        runner = self.make_runner()

        self.start(patch(
            'mrjob.emr._patched_describe_step',
            return_value=MockEmrObject(
                status=MockEmrObject(
                    state='CANCELLED',
                ),
            ),
        ))

        self.start(patch(
            'mrjob.emr._patched_describe_cluster',
            return_value=MockEmrObject(
                id='j-CLUSTERID',
                status=MockEmrObject(
                    state='TERMINATING',
                ),
            ),
        ))

        self.start(patch.object(
            runner, '_check_for_missing_default_iam_roles'))
        self.start(patch.object(
            runner, '_check_for_key_pair_from_wrong_region'))
        self.start(patch.object(
            runner, '_check_for_failed_bootstrap_action',
            side_effect=self.StopTest))

        self.assertRaises(self.StopTest,
                          runner._wait_for_steps_to_complete)

        self.assertTrue(runner._check_for_missing_default_iam_roles.called)
        self.assertTrue(runner._check_for_key_pair_from_wrong_region.called)
        self.assertTrue(runner._check_for_failed_bootstrap_action.called)


class LsBootstrapStderrLogsTestCase(MockBotoTestCase):

    def setUp(self):
        super(LsBootstrapStderrLogsTestCase, self).setUp()

        self.runner = EMRJobRunner()
        self.log = self.start(patch('mrjob.emr.log'))

        self._ls_emr_bootstrap_stderr_logs = self.start(
            patch('mrjob.emr._ls_emr_bootstrap_stderr_logs'))
        self.runner._stream_bootstrap_log_dirs = Mock()

    def test_basic(self):
        # _ls_bootstrap_stderr_logs() is a very thin wrapper. Just
        # verify that the keyword args get passed through and
        # that logging happens in the right order

        stderr_path = ('s3://bucket/tmp/logs/j-1EE0CL1O7FDXU/node/i-e647eb49/'
                       'bootstrap-actions/1/stderr.gz')

        self._ls_emr_bootstrap_stderr_logs.return_value = [
            dict(
                action_num=0,
                node_id='i-e647eb49',
                path=stderr_path,
            ),
        ]

        results = self.runner._ls_bootstrap_stderr_logs(
            action_num=0,
            node_id='i-e647eb49',
        )

        self.assertFalse(self.log.info.called)

        self.assertEqual(next(results), dict(
            action_num=0,
            node_id='i-e647eb49',
            path=stderr_path,
        ))
        self._ls_emr_bootstrap_stderr_logs.assert_called_once_with(
            self.runner.fs,
            self.runner._stream_bootstrap_log_dirs.return_value,
            action_num=0,
            node_id='i-e647eb49',
        )

        self.assertEqual(self.log.info.call_count, 1)
        self.assertIn(stderr_path, self.log.info.call_args[0][0])

        self.assertRaises(StopIteration, next, results)


class CheckForFailedBootstrapActionTestCase(MockBotoTestCase):

    def setUp(self):
        super(CheckForFailedBootstrapActionTestCase, self).setUp()

        self.runner = EMRJobRunner()

        self.start(patch('mrjob.emr._get_reason'))
        self._check_for_nonzero_return_code = self.start(
            patch('mrjob.emr._check_for_nonzero_return_code',
                  return_value=None))
        self.log = self.start(patch('mrjob.emr.log'))
        self._ls_bootstrap_stderr_logs = self.start(
            patch('mrjob.emr.EMRJobRunner._ls_bootstrap_stderr_logs'))
        self._interpret_emr_bootstrap_stderr = self.start(
            patch('mrjob.emr._interpret_emr_bootstrap_stderr',
                  return_value={}))

    def test_failed_for_wrong_reason(self):
        self.runner._check_for_failed_bootstrap_action(cluster=Mock())

        self.assertFalse(self._interpret_emr_bootstrap_stderr.called)
        self.assertFalse(self.log.error.called)

    def test_empty_interpretation(self):
        self._check_for_nonzero_return_code.return_value = dict(
            action_num=0, node_id='i-e647eb49')

        self.runner._check_for_failed_bootstrap_action(cluster=Mock())

        self._ls_bootstrap_stderr_logs.assert_called_once_with(
            action_num=0, node_id='i-e647eb49')
        self.assertTrue(self._interpret_emr_bootstrap_stderr.called)

        self.assertFalse(self.log.error.called)

    def test_error(self):
        self._check_for_nonzero_return_code.return_value = dict(
            action_num=0, node_id='i-e647eb49')

        stderr_path = ('s3://bucket/tmp/logs/j-1EE0CL1O7FDXU/node/'
                       'i-e647eb49/bootstrap-actions/1/stderr.gz')

        self._interpret_emr_bootstrap_stderr.return_value = dict(
            errors=[
                dict(
                    action_num=0,
                    node_id='i-e647eb49',
                    task_error=dict(
                        message='BOOM!\n',
                        path=stderr_path,
                    ),
                ),
            ],
            partial=True,
        )

        self.runner._check_for_failed_bootstrap_action(cluster=Mock())

        self._ls_bootstrap_stderr_logs.assert_called_once_with(
            action_num=0, node_id='i-e647eb49')
        self.assertTrue(self._interpret_emr_bootstrap_stderr.called)

        self.assertTrue(self.log.error.called)
        self.assertIn('BOOM!', self.log.error.call_args[0][0])
        self.assertIn(stderr_path, self.log.error.call_args[0][0])


class UseSudoOverSshTestCase(MockBotoTestCase):

    def test_ami_4_3_0_with_ssh_fs(self):
        job = MRTwoStepJob(
            ['-r', 'emr', '--ec2-key-pair-file', '/path/to/EMR.pem',
             '--image-version', '4.3.0']).sandbox()

        with job.make_runner() as runner:
            self.assertIsNotNone(runner._ssh_fs)
            self.assertFalse(runner._ssh_fs._sudo)

            runner._launch()

            self.assertTrue(runner._ssh_fs._sudo)

    def test_ami_4_2_0_with_ssh_fs(self):

        job = MRTwoStepJob(
            ['-r', 'emr', '--ec2-key-pair-file', '/path/to/EMR.pem',
             '--image-version', '4.2.0']).sandbox()

        with job.make_runner() as runner:
            self.assertIsNotNone(runner._ssh_fs)
            self.assertFalse(runner._ssh_fs._sudo)

            runner._launch()

            self.assertFalse(runner._ssh_fs._sudo)

    def test_ami_4_3_0_without_ssh_fs(self):
        # just make sure we don't cause an error trying to set up sudo
        # on a nonexistent filesystem
        job = MRTwoStepJob(
            ['-r', 'emr', '--image-version', '4.3.0']).sandbox()

        with job.make_runner() as runner:
            self.assertIsNone(runner._ssh_fs)

            runner._launch()

            self.assertIsNone(runner._ssh_fs)


class MasterPrivateIPTestCase(MockBotoTestCase):

    # logic for runner._master_private_ip()

    def test_master_private_ip(self):
        job = MRTwoStepJob(['-r', 'emr'])
        job.sandbox()

        with job.make_runner() as runner:
            # no cluster yet
            self.assertRaises(AssertionError, runner._master_private_ip)

            runner._launch()

            self.assertIsNone(runner._master_private_ip())

            self.connect_emr().simulate_progress(runner.get_cluster_id())
            self.assertIsNotNone(runner._master_private_ip())


class SetUpSSHTunnelTestCase(MockBotoTestCase):

    def setUp(self, *args):
        super(SetUpSSHTunnelTestCase, self).setUp()

        self.mock_Popen = self.start(patch('mrjob.emr.Popen'))
        # simulate successfully binding port
        self.mock_Popen.return_value.returncode = None
        self.mock_Popen.return_value.pid = 99999

        self.start(patch('os.kill'))  # don't clean up fake SSH proc

    def get_ssh_args(self, *args):
        job_args = [
            '-r', 'emr',
            '--ssh-tunnel',
            '--ec2-key-pair', 'EMR',
            '--ec2-key-pair-file', '/path/to/EMR.pem'] + list(args)

        job = MRTwoStepJob(job_args)
        job.sandbox()

        with job.make_runner() as runner:
            runner._launch()

            cluster_id = runner.get_cluster_id()

            cluster = self.mock_emr_clusters[cluster_id]
            while cluster.status.state in ('STARTING', 'BOOTSTRAPPING'):
                self.connect_emr().simulate_progress(cluster_id)

            runner._set_up_ssh_tunnel()

            ssh_args = self.mock_Popen.call_args[0][0]

            return ssh_args

    def parse_ssh_args(self, ssh_args):
        local_port, remote_host, remote_port = (
            ssh_args[ssh_args.index('-L') + 1].split(':'))

        local_port = int(local_port)
        remote_port = int(remote_port)

        user, host = ssh_args[-1].split('@')

        return dict(
            host=host,
            local_port=local_port,
            remote_host=remote_host,
            remote_port=remote_port,
            user=user)

    def test_basic(self):
        # test things that don't depend on AMI
        ssh_args = self.get_ssh_args()
        params = self.parse_ssh_args(ssh_args)

        self.assertEqual(params['user'], 'hadoop')
        self.assertNotEqual(params['host'], params['remote_host'])

        self.assertEqual(self.mock_Popen.call_count, 1)

        self.assertNotIn('-g', ssh_args)
        self.assertNotIn('-4', ssh_args)

    def test_2_x_ami(self):
        ssh_args = self.get_ssh_args('--image-version', '2.4.11')
        params = self.parse_ssh_args(ssh_args)

        self.assertEqual(params['remote_port'], 9100)
        self.assertEqual(params['remote_host'], 'localhost')

    def test_3_x_ami(self):
        ssh_args = self.get_ssh_args('--image-version', '3.11.0')
        params = self.parse_ssh_args(ssh_args)

        self.assertEqual(params['remote_port'], 9026)
        self.assertEqual(len(params['remote_host'].split('.')), 4)

    def test_4_x_ami(self):
        ssh_args = self.get_ssh_args('--image-version', '4.7.2')
        params = self.parse_ssh_args(ssh_args)

        self.assertEqual(params['remote_port'], 8088)
        self.assertEqual(len(params['remote_host'].split('.')), 4)

    def test_ssh_tunnel_is_open(self):
        # this is the same on all AMIs
        ssh_args = self.get_ssh_args('--ssh-tunnel-is-open')

        self.assertIn('-g', ssh_args)
        self.assertIn('-4', ssh_args)

    def test_ssh_bind_ports(self):
        ssh_args = self.get_ssh_args('--ssh-bind-ports', '12345')
        params = self.parse_ssh_args(ssh_args)

        self.assertEqual(params['local_port'], 12345)

    def test_retry_ports(self):
        returncodes = [None, 255, 255]  # in reverse order

        def popen_side_effect(*args, **kwargs):
            return_value = Mock()
            return_value.pid = 99999
            return_value.returncode = returncodes.pop()
            return return_value

        self.mock_Popen.side_effect = popen_side_effect

        self.start(patch('mrjob.emr.EMRJobRunner._pick_ssh_bind_ports',
                   return_value=[10001, 10002, 10003, 10004]))

        ssh_args = self.get_ssh_args()
        params = self.parse_ssh_args(ssh_args)

        self.assertEqual(self.mock_Popen.call_count, 3)
        self.assertEqual(params['local_port'], 10003)


<<<<<<< HEAD
class UsesSparkTestCase(MockBotoTestCase):

    def test_default(self):
        job = MRTwoStepJob(['-r', 'emr'])
        job.sandbox()

        with job.make_runner() as runner:
            self.assertFalse(runner._uses_spark())
            self.assertFalse(runner._has_spark_steps())
            self.assertFalse(runner._has_spark_install_bootstrap_action())
            self.assertFalse(runner._has_spark_application())

    def test_spark_step(self):
        job = MRNullSpark(['-r', 'emr'])
        job.sandbox()

        with job.make_runner() as runner:
            self.assertTrue(runner._uses_spark())
            self.assertTrue(runner._has_spark_steps())

    def test_spark_script_step(self):
        job = MRSparkScript(['-r', 'emr'])
        job.sandbox()

        with job.make_runner() as runner:
            self.assertTrue(runner._uses_spark())
            self.assertTrue(runner._has_spark_steps())

    def test_streaming_and_spark_steps(self):
        job = MRStreamingAndSpark(['-r', 'emr'])
        job.sandbox()

        with job.make_runner() as runner:
            self.assertTrue(runner._uses_spark())
            self.assertTrue(runner._has_spark_steps())

    def test_s3_spark_install_bootstrap_action(self):
        job = MRTwoStepJob([
            '-r', 'emr',
            '--bootstrap-action',
            's3://support.elasticmapreduce/spark/install-spark',
        ])
        job.sandbox()

        with job.make_runner() as runner:
            self.assertTrue(runner._uses_spark())
            self.assertTrue(runner._has_spark_install_bootstrap_action())

    def test_file_spark_install_bootstrap_action(self):
        job = MRTwoStepJob([
            '-r', 'emr',
            '--bootstrap-action',
            'file:///usr/share/aws/emr/install-spark/install-spark',
        ])
        job.sandbox()

        with job.make_runner() as runner:
            self.assertTrue(runner._uses_spark())
            self.assertTrue(runner._has_spark_install_bootstrap_action())

    def test_s3_ganglia_install_bootstrap_action(self):
        job = MRTwoStepJob([
            '-r', 'emr',
            '--bootstrap-action',
            's3://beta.elasticmapreduce/bootstrap-actions/install-ganglia',
        ])

        job.sandbox()

        with job.make_runner() as runner:
            self.assertFalse(runner._uses_spark())
            self.assertFalse(runner._has_spark_install_bootstrap_action())

    def test_s3_ganglia_and_spark_bootstrap_actions(self):
        job = MRTwoStepJob([
            '-r', 'emr',
            '--bootstrap-action',
            's3://support.elasticmapreduce/spark/install-spark',
            's3://beta.elasticmapreduce/bootstrap-actions/install-ganglia',
        ])
        job.sandbox()

        with job.make_runner() as runner:
            self.assertTrue(runner._uses_spark())
            self.assertTrue(runner._has_spark_install_bootstrap_action())

    def test_spark_application(self):
        job = MRTwoStepJob(['-r', 'emr',
                            '--ami-version', '4.0.0',
                            '--emr-application', 'Spark'])
        job.sandbox()

        with job.make_runner() as runner:
            self.assertTrue(runner._uses_spark())
            self.assertTrue(runner._has_spark_application())

    def test_spark_application_lowercase(self):
        job = MRTwoStepJob(['-r', 'emr',
                            '--ami-version', '4.0.0',
                            '--emr-application', 'spark'])
        job.sandbox()

        with job.make_runner() as runner:
            self.assertTrue(runner._uses_spark())
            self.assertTrue(runner._has_spark_application())

    def test_other_application(self):
        job = MRTwoStepJob(['-r', 'emr',
                            '--ami-version', '4.0.0',
                            '--emr-application', 'Mahout'])
        job.sandbox()

        with job.make_runner() as runner:
            self.assertFalse(runner._uses_spark())
            self.assertFalse(runner._has_spark_application())

    def test_spark_and_other_application(self):
        job = MRTwoStepJob(['-r', 'emr',
                            '--ami-version', '4.0.0',
                            '--emr-application', 'Mahout',
                            '--emr-application', 'Spark'])
        job.sandbox()

        with job.make_runner() as runner:
            self.assertTrue(runner._uses_spark())
            self.assertTrue(runner._has_spark_application())

    def test_ignores_new_supported_products_api_param(self):
        job = MRTwoStepJob(['-r', 'emr',
                            '--emr-api-param',
                            'NewSupportedProducts.member.1.Name=spark'])
        job.sandbox()

        with job.make_runner() as runner:
            self.assertFalse(runner._uses_spark())
            self.assertFalse(runner._has_spark_application())

    def test_ignores_application_api_param(self):
        job = MRTwoStepJob(['-r', 'emr',
                            '--ami-version', '4.0.0',
                            '--emr-api-param',
                            'Application.member.1.Name=Spark'])
        job.sandbox()

        with job.make_runner() as runner:
            self.assertFalse(runner._uses_spark())
            self.assertFalse(runner._has_spark_application())
=======
class DeprecatedAMIVersionKeywordOptionTestCase(MockBotoTestCase):
    # regression test for #1421

    def test_ami_version_4_0_0(self):
        runner = EMRJobRunner(ami_version='4.0.0')
        runner.make_persistent_cluster()

        self.assertEqual(runner.get_image_version(), '4.0.0')

        cluster = runner._describe_cluster()
        self.assertEqual(cluster.releaselabel, 'emr-4.0.0')
        self.assertFalse(hasattr(cluster, 'runningamiversion'))

        self.assertEqual(runner._opts['image_version'], '4.0.0')
        self.assertEqual(runner._opts['release_label'], 'emr-4.0.0')
>>>>>>> f8c3c555
<|MERGE_RESOLUTION|>--- conflicted
+++ resolved
@@ -5512,7 +5512,6 @@
         self.assertEqual(params['local_port'], 10003)
 
 
-<<<<<<< HEAD
 class UsesSparkTestCase(MockBotoTestCase):
 
     def test_default(self):
@@ -5660,7 +5659,8 @@
         with job.make_runner() as runner:
             self.assertFalse(runner._uses_spark())
             self.assertFalse(runner._has_spark_application())
-=======
+
+
 class DeprecatedAMIVersionKeywordOptionTestCase(MockBotoTestCase):
     # regression test for #1421
 
@@ -5675,5 +5675,4 @@
         self.assertFalse(hasattr(cluster, 'runningamiversion'))
 
         self.assertEqual(runner._opts['image_version'], '4.0.0')
-        self.assertEqual(runner._opts['release_label'], 'emr-4.0.0')
->>>>>>> f8c3c555
+        self.assertEqual(runner._opts['release_label'], 'emr-4.0.0')