--- conflicted
+++ resolved
@@ -430,13 +430,7 @@
         # read from STDIN, a local file, and a remote file
         stdin = StringIO('foo\nbar\n')
 
-<<<<<<< HEAD
         mr_job = MRTwoStepJob(['-r', 'emr', '-v', '--ami-version=2.0'])
-=======
-        mr_job = MRTwoStepJob(['-r', 'emr', '-v',
-                               '--ami-version=2.0',
-                               '-c', self.mrjob_conf_path])
->>>>>>> 0328f676
         mr_job.sandbox(stdin=stdin)
 
         with mr_job.make_runner() as runner:
@@ -1620,11 +1614,7 @@
                          's3-us-west-1.amazonaws.com')
 
     def test_ap_southeast_1(self):
-<<<<<<< HEAD
         runner = EMRJobRunner(conf_paths=[], aws_region='ap-southeast-1')
-=======
-        runner = EMRJobRunner(conf_path=False, aws_region='ap-southeast-1')
->>>>>>> 0328f676
         self.assertEqual(runner.make_emr_conn().endpoint,
                          'elasticmapreduce.ap-southeast-1.amazonaws.com')
         self.assertEqual(runner.make_s3_conn().endpoint,
