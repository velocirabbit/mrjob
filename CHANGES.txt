<<<<<<< HEAD
v0.6.0, 2017-06-?? -- ???
 * enable_emr_debugging works with 4.x AMIs and later
 * use boto3 instead of boto
   * removed make_*_conn() from EMRJobRunner (use make_*_client())
   * removed s3_key_to_uri() functions
   * changes to S3FileSystem:
     * removed make_s3_conn() (use make_s3_client() or make_s3_resource())
     * removed get_all_buckets() (use get_all_bucket_names())
     * removed get_s3_key()
     * removed get_s3_keys()
     * create_bucket()'s second arg is now named region, not location
   * mrjob.fs.s3.wrap_aws_conn() removed
   * removed utility functions from mrjob.aws:
     * emr_endpoint_for_region()
     * emr_ssl_host_for_region()
     * s3_endpoint_for_region()
     * s3_location_constraint_for_region()
   * 'EU' alias for region 'us-west-1' no longer works
   * region names are case-sensitive; we no longer convert to lowercase
 * removed deprecated INPUT, OUTPUT attributes from JarStep
 * removed deprecated filesystem methods:
   * path_exists()
   * path_join()
   * SSHFilesystem.ssh_slave_hosts()
 * removed deprecated mrjob command aliases:
   * create-job-flow
   * terminate-idle-job-flows
   * terminate-job-flow
 * removed deprecated MRJob/MRJobLauncher methods:
   * all_option_groups()
   * is_mapper_or_reducer()
   * mr()
 * removed option groups (deprecated) from MRJobLauncher
 * removed deprecated functions:
   * mrjob.parse:
     * is_windows_path()
     * iso8601_to_timestamp()
     * iso8601_to_datetime()
     * parse_key_value_list()
     * parse_port_range_list()
   * mrjob.util:
     * args_for_opt_dest_subset()
     * bash_wrap()
     * buffer_iterator_to_line_iterator()
     * bunzip2_stream() (now in mrjob.cat)
     * gunzip_stream() (now in mrjob.cat)
     * populate_option_groups_with_options()
     * scrape_options_and_index_by_dest()
     * scrape_options_into_new_groups()
 * removed mrjob.retry.RetryGoRound
 * removed mrjob.setup.BootstrapWorkingDirManager
 * removed deprecated options:
   * bootstrap_cmds
   * bootstrap_files
   * bootstrap_scripts
   * hadoop_home
   * hadoop_streaming_jar_on_emr
   * num_ec2_instances
   * python_archives
   * setup_cmds
   * setup_scripts
   * strict_protocols
 * removed deprecated option aliases:
   * ami_version
   * aws_availability_zone
   * aws_region
   * aws_security_token
   * base_tmp_dir
   * check_emr_status_every
   * ec2_core_instance_bid_price
   * ec2_core_instance_type
   * ec2_instance_type
   * ec2_master_instance_bid_price
   * ec2_master_instance_type
   * ec2_slave_instance_type
   * ec2_task_instance_bid_price
   * ec2_task_instance_type
   * emr_job_flow_id
   * emr_job_flow_pool_name
   * emr_tags
   * hdfs_scratch_dir
   * num_ec2_core_instances
   * num_ec2_task_instances
   * pool_emr_job_flows
   * s3_log_uri
   * s3_scratch_uri
   * s3_tmp_dir
   * s3_sync_wait_time
   * s3_upload_part_size
   * ssh_tunnel_to_job_tracker
 * removed deprecated runner methods:
   * get_job_name()
   * EMRJobRunner:
     * get_ami_version()
     * get_emr_job_flow_id()
     * make_persistent_job_flow()
 * removed *job_runner_kwargs() runner methods
 * removed OptionStore classes and MRJobRunner.OPTION_STORE_CLASS
 * removed deprecated passthrough to runner.fs
 * removed deprecated switches:
   * --partitioner
 * removed deprecated JOB_FLOW and *SCRATCH cleanup types
 * mrjob.cat is no longer executable
=======
v0.5.11, 2017-08-28 -- tweak report-long-jobs
 * report-long-jobs tool can exclude jobs based on tag (#1636)
 * mrjob won't crash when inspecting instance fleet clusters (#1639)
>>>>>>> c4268d95

v0.5.10, 2017-05-12 -- loose ends
 * JSON protcols use rapidjson if ujson unavailable (#1579)
   * can also explicitly use RapidJSONProtocol, RapidJSONValueProtocol
 * EMR runner:
   * aws_security_token option renamed to aws_session_token (#1536)
 * EMR and Dataproc runners:
   * bootstrapping mrjob no longer stalls if mrjob already installed (#1567)
   * master bootstrap script has correct extension: .sh, not .py (#1504)

v0.5.9, 2017-03-20 -- Docker hooks
 * fixes which affect Docker:
   * task_python_bin option, used by tasks but not setup script (#1394)
   * local mode references mrjob/cat.py by relative path, not absolute (#1540)
 * EMR runner
   * re-launch SSH tunnel when cluster pooling auto-recovers (#1549)
   * get job progress using `ssh curl` when tunnel is unavailable (#1547)
   * work around `sh -e` setup script bug on AMI 5.2.0+ (#1548)
   * renamed emr_applications option to "applications" (#1420)
 * small fix to terminate-idle-cluster command's S3 "locking" code (#1545)

v0.5.8, 2017-02-01 -- upload_dirs, pre-filters
 * automatically tarball and upload directories with --dir, setup hooks (#23)
 * specify path for inter-step output with --step-output-dir #263
 * jobs:
   * better --help printout
   * deprecated option groups in MRJobs
   * deprecated MRJob.get_all_option_groups()
   * overriding *_pre_filter() methods in MRJob works again (#1521)
   * all step types accept jobconf (#1447)
   * quieted warning about SORT_VALUES on Hadoop 2 (#1286)
 * all runners:
   * wrap tasks that require pipes with sh_bin, not bash (#1330)
 * local runner:
   * allows non-zero exit status from pre-filters (#1524)
   * pre-filters can now handle compressed input (#1061)
 * EMR runner:
   * fetch logs from task nodes as well as core nodes (#1400)
     * use ListInstances rather than dfsadmin to get node list (#1345)
 * moved mrjob.util.bunzip2_stream() to mrjob.cat
 * moved mrjob.util.gunzip_stream() to mrjob.cat
 * deprecated:
   * mrjob.util.args_for_opt_dest_subset()
   * mrjob.util.bash_wrap()
   * mrjob.util.populate_option_groups_with_options()
   * mrjob.util.scrape_options_and_index_by_dest()
   * mrjob.util.tar_and_gz()
   * SSHFilesystem.ssh_slave_hosts()

v0.5.7, 2016-12-19 -- Spark
 * EMR and Hadoop runners:
   * full support for Spark (#1320)
     * includes spark() method in MRJob and SparkStep/SparkScriptStep
   * can use environment variables and ~ in hadoop_streaming_jar option
 * EMR runner:
   * default AMI version is now 4.8.2 (#1486)
   * default instance type is m1.large when running Spark jobs (#1465)
   * added debug logging for matching available pooled clusters (#1449)
   * defaults to cheapest instance type that will work (#1369)
   * master bootstrap script always created when pooling
   * no longer crashes when trying to use missing ssh binary (#1474)
   * pooled clusters may have 1000 steps (#1463)
   * failed jobs no longer reported as 100% complete (#793)
 * All runners:
   * py_files option for Spark and streaming steps (#1375)
   * bootstrap mrjob with a .zip rather than a tarball
   * options refactor, added missing command-line switches (#1439)
 * mrjob terminate-idle-clusters works with all step types (#1363)
 * log interpretation
   * dropped unnecessary container-to-attempt-ID mapping (#1487)
   * more efficient search for task log errors (#1450)
   * cleaner error messages when bootstrapped mrjob won't compile
 * JarSteps
   * now support libjars, jobconf (#1481)
   * JarStep.{INPUT,OUTPUT} are deprecated (use mrjob.step.{INPUT,OUTPUT})
 * is_uri() now only matches URIs containing "://" (#1455)
 * works in Anaconda3 Jupyter Notebook (#1441)
 * deprecated mrjob.parse.is_windows_path()
 * deprecated mrjob.parse.parse_key_value_list()
 * deprecated mrjob.parse.parse_port_range_list()
 * deprecated mrjob.util.scrape_options_into_new_groups()
 * deprecated non-strict protocols (#1452)
 * deprecated python_archives (#1056)

v0.5.6, 2016-09-12 -- dataproc crash fix
 * Dataproc runner:
   * fix Hadoop version crash on unknown image version (#1428)
 * EMR and Hadoop runners:
   * prioritize task errors as probable cause of failure (#1429)
   * ignore Java stack trace in task stderr logs (#1430)

v0.5.5, 2016-09-05 -- missing ami_version option
 * EMR runner:
   * deprecate, don't remove ami_version option in v0.5.4 (#1421)
   * update memory/CPU stats for EC2 instances for pooling (#1414)
   * pooling treats application names as case-insensitive (#1417)

v0.5.4, 2016-08-26 -- pooling auto-recovery
 * jobs:
   * pass_through_option(), for existing command-line options (#1075)
     * MRJob.options.runner now defaults to None, not 'inline' or 'local'
 * runners:
   * all:
     * names of uploaded files now never start with . or _ (#1200)
   * Hadoop:
     * log parsing:
       * handles more log4j patterns (#1405)
       * gracefully handles IOError from exists() (#1355)
     * fixed crash bug in Hadoop FS on Python 3 (#1396)
   * EMR:
     * pooling auto-recovers from joining a cluster that self-terminated (#708)
     * log fetching uses sudo on 4.3.0+ AMIs (#1244)
     * fixed broken --ssh-bind-ports switch (#1402)
     * idle termination script now only runs on master node (#1398)
     * ssh tunnel connects to internal IP of resource manager (#1397)
     * AWS credentials no longer logged in verbose mode (#1353)
     * many option names are now more generic (#1247)
       * ami_version -> image_version
         * accidentally removed ami_version option entirely (fixed in v0.5.5)
       * aws_availability_zone -> zone
       * aws_region -> region
       * check_emr_status_every -> check_cluster_every
       * ec2_core_instance_bid_price -> core_instance_bid_price
       * ec2_core_instance_type -> core_instance_type
       * ec2_instance_type -> instance_type
       * ec2_master_instance_bid_price -> master_instance_bid_price
       * ec2_master_instance_type -> master_instance_type
       * ec2_task_instance_bid_price -> task_instance_bid_price
       * ec2_task_instance_type -> task_instance_type
       * emr_tags -> tags
       * num_ec2_core_instances -> num_core_instances
       * num_ec2_task_instances -> num_task_instances
       * s3_log_uri -> cloud_log_dir
       * s3_sync_wait_time -> cloud_fs_sync_secs
       * s3_tmp_dir -> cloud_tmp_dir
       * s3_upload_part_size -> cloud_upload_part_size
     * num_ec2_instances is deprecated (use num_core_instances)
     * ec2_slave_instance_type is deprecated (use core_instance_type)
     * hadoop_streaming_jar_on_emr is deprecated (#1405)
       * hadoop_streaming_jar handles this instead with file:// URIs
     * bootstrap_python does nothing on AMI 4.6.0+, as not needed (#1358)
 * mrjob audit-emr-usage should show less/no API throttling warnings (#1091)

v0.5.3, 2016-07-15 -- libjars
 * jobs:
   * LIBJARS and libjars method (#1341)
 * runners:
   * all:
     * .cpython-3*.pyc files no longer included when bootstrapping mrjob
   * local:
     *PATH envvars combined with local separator (#1321)
   * Hadoop and EMR:
     * libjars option (#198)
     * fixes to ordering of generic and JAR-specific options (#1331, #1332)
   * Hadoop:
     * more default log dirs (#1339)
     * hadoop_tmp_dir handles ~ and envvars (#1322) (broken in v0.5.0)
   * EMR:
     * determine cause of failure of bootstrap scripts (#370)
       * master bootstrap script now redirects stdout to stderr
     * emr_configurations option (#1276)
     * subnet option (#1323)
     * SSH tunnel opened as soon as cluster is ready (#1115)
     * SSH tunnel leaves stdin alone (#1161)
 * combine_lists() treats dicts as values, not sequences

v0.5.2, 2016-05-23 -- initial Cloud Dataproc support
 * basic support for Google Cloud Dataproc (#1243)
   * lacks log interpretation, JarStep support
 * on EMR, wait for steps to complete in correct order (#1316)
 * correctly handle ~ in include path in mrjob.conf (#1308)
 * new emr_applications option (#1293)
 * fix running deprecated tools with python -m (#1312)
 * fix ssh tunneling to 2.x AMIs on EMR in VPCs (#1311)

v0.5.1, 2016-04-29 -- post-release bugfixes
 * strict_protocols in mrjob.conf is no longer ignored (#1302)
 * check_input_paths in mrjob.conf is no longer ignored
 * partitioner() is no longer ignored, fixing SORT_VALUES (#1294)
   * --partitioner switch is deprecated
 * improved probable cause of error from pre-YARN logs (#1288)
 * ssh_bind_ports now defaults to (x)range, not list (#1284)
 * mrjob terminate-idle-clusters handles debugging jar from boto 2.40.0 (#1306)

v0.5.0, 2016-03-28 -- the future is in the past
 * supports Python 3 (#989)
 * requires boto 2.35.0 or newer (#980)
   * removed many workarounds for S3 and EMR (#980), IAM (#1062)
 * jobs:
   * is_mapper_or_reducer() is now is_task() (#1072)
   * mr() no longer takes positional arguments (#814)
   * removed jar() (use mrjob.step.JarStep)
   * removed testing methods parse_counters() and parse_output()
   * protocols:
     * protocols are strict by default (#724)
     * JSON protocols use ujson when available, then simplejson (#1002, #1266)
       * can explicitly choose Standard, Simple or Ultra JSON protocol
     * raw protocols handle bytes or unicode depending on Python version
       * can explicitly choose Text or Bytes protocol
   * mrjob.step:
      * JarStep only takes "args" and "main_class" keyword args
      * removed MRJobStep (use MRStep)
 * runners:
   * All runners:
     * totally revamped log handling (#1123)
     * runner status/log messages are less noisy (#1044)
     * don't bootstrap mrjob if interpreter is set (#1041)
     * fs methods path_exists() and path_join() are now exists() and join()
     * deprecation warning: use runner.fs explicitly (#1146)
     * changes to cleanup options:
       * removed IS_SUCCESSFUL (use ALL)
       * LOCAL_SCRATCH is now LOCAL_TMP (#318)
       * new HADOOP_TMP option handles HDFS cleanup (#1261)
       * REMOTE_SCRATCH is now CLOUD_TMP (#1261)
     * base_tmp_dir option is now local_tmp_dir (#318)
     * non-inline runners raise StepFailedException on step failure (#1219)
     * steps_python_bin defaults to current python interpreter (#1038)
     * _job_name is now _job_key (#982)
   * EMR:
     * default AWS region is us-west-2 (#1025)
     * default instance type is m1.medium (#992)
     * visible_to_all_users defaults to true (#1016)
     * matches your minor version of Python 2 on 3.x and 4.x AMIs (#1265)
     * 4.x AMIs are supported (#1105)
       * added --release-label switch (--ami-version 4.x.y also works)
     * can fetch counters and probable cause of failure on 3.x and 4.x AMIs
     * SSH tunnel now works on 3.x and 4.x AMIs (#1013)
       * ssh_tunnel_to_job_tracker option is now ssh_tunnel
     * correctly fetch step logs by step ID (#1117)
     * bootstrap_python option
     * s3_scratch_uri option is now s3_tmp_dir (#318)
     * aws_region is no longer inferred from s3_tmp_dir
     * create/select temp bucket in same region as EMR jobs (#687)
     * added iam_endpoint option (#1067)
     * removed s3_conn args from methods in EMRJobRunner and S3Filesystem
     * S3 Filesystem:
       * connect to each S3 bucket on appropriate endpoint (#1028)
         * fall back to default if we can't get bucket location (#1170)
       * removed special treatment of _$folder$ keys
         * removed deprecated S3Filesystem method get_s3_folder_keys()
       * recurse "subdirectories" even if uri lacks trailing / (#1183)
     * removed iam_job_flow_role option (use iam_instance_profile)
     * custom hadoop_streaming_jar gets properly uploaded
     * job cleanup temporarily disabled (#1241)
     * pooling respects key pair (#1230)
     * idle cluster self-termination respects non-streaming jobs (#1145)
     * deprecated "latest" AMI version not passed through to EMR (#1269)
     * emr_job_flow_id option is now cluster_id (#1082)
     * emr_job_flow_pool_name is now pool_name (#1082)
     * pool_emr_job_flows is now pool_clusters (#1082)
   * Hadoop
     * works out-of the-box on most Hadoop setups (#1160)
     * works out-of the box inside EMR (2.x, 3.x, and 4.x AMIs)
     * counters are parsed from Hadoop binary stderr in YARN (#1153)
     * can find logs and probable cause of failure in YARN (#1195)
       * will search in <output dir>/_logs, to support Cloudera (#565)
     * HDFS Filesystem:
       * use fs -ls -R and fs -rm -R in YARN (#1152)
       * mkdir() now uses -p on YARN (#991)
       * fs.du() now works on YARN (#1155)
       * fs.du() now returns 0 for nonexistent files instead of erroring
       * fs.rm() now uses -skipTrash
     * dropped support for Hadoop prior to 0.20.203 (#1208)
     * added hadoop_log_dirs option
     * hdfs_scratch_dir option is now hadoop_tmp_dir (#318)
     * hadoop_home is deprecated
     * uses -D and correct property name when step has no reduces (#1213)
   * Inline/Local
     * runner.fs raises IOError if passed URIs (#1185)
     * version-agnostic by default (#735)
     * removed ignored hadoop_extra_args and hadoop_streaming_jar opts (#1275)
     * inline runner uses multiple splits by default (#1276)
 * removed mrjob.compat.get_jobconf_value() (use jobconf_from_env())
 * removed mrjob.compat methods to support Hadoop prior to 0.20.203:
   * supports_combiners_in_hadoop_streaming()
   * supports_new_distributed_cache_options()
   * uses_generic_jobconf()
 * removed mrjob.conf.combine_cmd_lists()
 * removed fetch-logs tool (#1127)
 * mrjob subcommands use "cluster" rather than "job-flow" (#1082)
   * create-job-flow is now create-cluster
   * terminate-idle-job-flows is now terminate-idle-clusters
   * terminate-job-flow is now terminate-cluster
 * Python-version-specific mrjob-x and mrjob-x.y commands (#1104)
 * use followlinks=True with os.walk()
 * all internal constants/functions/methods explicitly start with _ (#681)
 * mrjob.util:
   * file_ext() takes filename, not path
   * random_identifier() moved here from mrjob.aws
   * buffer_iterator_to_line_iterator() is now to_lines()
     * to_lines() no longer appends a newline to data (#819)
   * removed extract_dir_for_tar()
   * gunzip_stream() now yields chunks, not lines
   * removed hash_object()

v0.4.6, 2015-11-09 -- config files
 * PyYAML>=3.08 is required
 * !clear tag in conf files (#1162)
 * combine_lists() and combine_path_lists() can handle scalars (#1172)
 * include: paths in conf files are relative to real path of conf file (#1166)
 * mrjob.conf.combine_cmd_lists() is deprecated (#1168)
 * EMR runner: pool_wait_minutes can now be loaded from mrjob.conf (#1070)
 * support for wheel packaging format (#1140)

v0.4.5, 2015-07-28 -- DescribeJobFlows begone
 * boto>=2.6.0 is required (used to be 2.2.0)
 * runners:
   * EMR:
     * moved off deprecated DescribeJobFlows API (#876)
       * time-to-end-of-hour now uses creation time, not "start" time
     * aws_security_token for temporary credentials (#1003)
     * Use AWS managed policies when creating IAM objects (#1026)
     * Fall back to default role/instance profile when no IAM access (#1008)
     * added emr_tags option (#1058)
     * added get_ami_version() method
     * hadoop_version option no longer has any effect (#1017)
   * Hadoop:
     * --hadoop-home switch now works (#1037)
 * EMR tools:
   * added switches for AWS connection options etc. (#1087)
   * mrboss is available from command line tool: mrjob boss [args]
   * terminate_idle_job_flows:
     * less prone to race condition (#910)
     * prints results to stdout in dry_run mode (#1102)
     * job flows stuck in STARTING state no longer considered idle
   * report_long_jobs reports job flows stuck in STARTING state
   * collect_emr_stats and job_flow_pool are deprecated
 * more efficient decoding of bz2 files
 * mrjob.retry.RetryWrapper raises exception when out of tries (#1093)

v0.4.4, 2015-04-21 -- EMRgency!
 * runners:
   * EMR:
     * Create IAM objects as needed (unbreaks mrjob for new accounts) (#999)
     * --iam-job-flow-role renamed to --iam-instance-profile (#1001)
     * new --iam-service-role option (#1005)

v0.4.3, 2015-04-08 -- SO many bugfixes
 * jobs:
   * MRStep's constructor treats kwarg=None same as not setting it (#970)
   * parse_counters() and parse_output() are deprecated (#829)
   * self.mr is deprecated in favor of MRStep (#815)
 * runners:
   * All runners:
     * You can now set strict_protocols from mrjob.conf (#726)
       * new --no-strict-protocols command-line option
     * streaming output from closed runner shows a warning (#853)
   * EMR:
     * --check-input-paths and --no-check-input-paths options (#864)
     * skip (very slow) validation of s3 buckets if boto < 2.25.0 (#865)
     * Fix for max_hours_idle bug that was terminating job flows early (#932)
     * --emr-api-param allows users to pass additional parameters to boto's
       EMR API (#879)
       * unset paramaters with --no-emr-api-param
     * bootstrap_python_packages (deprecated) now works on 3.x EMR AMIs (#863)
     * Use TERMINATE_CLUSTER instead of deprecated TERMINATE_JOB_FLOW (#974)
     * updated EC2 instance type data for pooling (#995)
   * Hadoop:
     * exclude hadoop source jars when looking for streaming jar (#861)
     * Fixed mkdir_on_hdfs for Hadoop version 2.x (#923)
     * Fixed hadoop_bin on Windows (#843)
   * Local
     * bootstrap mrjob by default (#984)
   * Inline
     * fix for add_file_option() (#851)
     * cd to job's working directory before instantiating mrjob class (#988)
 * Use pytest to run tests (#898)
 * collect-emr-active-stats subcommand (#947)
 * Using xtrace flag to get more output during bootstrap (#943)
 * Fixed log printouts for command line tools (#901)
 * Fix to avoid interpreting windows paths as URIs (#880)
 * Better error message when ssh keyfile is missing (#858)
 * Update EMR tool ISO8601 parsing to be consistent with EMR runner (#869)
 * Dropped support for Python 2.5 (#713)
   * Dropped support for the 1.x EMR AMI series, which uses Python 2.5

v0.4.2, 2013-11-27 -- that's one small step for a JAR
 * jobs:
   * can interpolate input and output path(s) into arguments of JarSteps,
     so they can be part of multi-step jobs (#773)
     * see mrjob/examples/mr_jar_step_example.py
   * JarStep now takes keyword arguments only (#769)
     * removed useless "name" field; "step_args" is now just "args"
   * MRJobStep (usually accessed via MRJob.mr()) is now MRStep
 * runners:
   * All runners:
     * --setup is now fully functional (#206)
       * --python-archive, --setup-cmd, and --setup-script are deprecated
     * --bootstrap option works and uses sh (#206)
       * --bootstrap-cmd, --bootstrap-file, --bootstrap-python-package,
         --bootstrap-script are deprecated
     * setup commands can no longer corrupt a task's input and output (#803)
     * sh_bin is now "sh -e" by default so setup fails fast (#810)
       * default is "/bin/sh -e" on EMR
   * EMR:
     * JarSteps work again (#763)
     * auto-uploads jars for JarSteps (#772)
       * JARs on the EMR instances can be accessed with file:/// URIs
     * ssh_cat() no longer raises an error when catting a file
       containing an error (#807)
     * Fixed SignatureDoesNotMatchError that happens with boto 2.10.0+
       with Python prior to 2.7.5 (#778)
   * Hadoop:
     * now handles JarSteps too (#770)
 * Fix to mrjob.parse.urlparse() that was breaking Python 2.5
 * mrjob.util.buffer_iterator_to_line_iterator() is now more efficient
   and uses a bounded amount of memory
 * bz2 decompression no longer discards data (#817)

v0.4.1, 2013-09-16 -- secondary sort and self-terminating job flows
 * jobs:
   * SORT_VALUES: Secondary sort by value (#240)
     * see mrjob/examples/
   * can now override jobconf() again (#656)
   * renamed mrjob.compat.get_jobconf_value() to jobconf_from_env()
   * examples:
     * bash_wrap/ (mapper/reducer_cmd() example)
     * mr_most_used_word.py (two step job)
     * mr_next_word_stats.py (SORT_VALUES example)
 * runners:
   * All runners:
     * single setup option works but is not yet documented (#206)
     * setup now uses sh rather than python internally
   * EMR runner:
     * max_hours_idle: self-terminating idle job flows (#628)
       * mins_to_end_of_hour option gives finer control over self-termination.
     * Can reuse pooled job flows where previous job failed (#633)
     * Throws IOError if output path already exists (#634)
     * Gracefully handles SSL cert issues (#621, #706)
     * Automatically infers EMR/S3 endpoints from region (#658)
     * ls() supports s3n:// schema (#672)
     * Fixed log parsing crash on JarSteps (#645)
     * visible_to_all_users works with boto <2.8.0 (#701)
     * must use --interpreter with non-Python scripts (#683)
     * cat() can decompress gzipped data (#601)
   * Hadoop runner:
     * check_input_paths: can disable input path checking (#583)
     * cat() can decompress gzipped data (#601)
   * Inline/Local runners:
     * Fixed counter parsing for multi-step jobs in inline mode
     * Supports per-step jobconf (#616)
 * Documentation revamp
 * mrjob.parse.urlparse() works consistently across Python versions (#686)
 * deprecated:
   * many constants in mrjob.emr replaced with functions in mrjob.aws
 * removed deprecated features:
   * old conf locations (~/.mrjob and in PYTHONPATH) (#747)
   * built-in protocols must be instances (#488)

v0.4.0, 2013-04-30 -- Slouching toward nirvana
 * Changes:
   * 'mrjob' command (#225)
   * Changed default runner from 'local' to 'inline' (#423)
   * Local runner no longer adds working directory to PYTHONPATH of
     subprocesses; use inline runner instead (#424)
   * Requires boto 2.2.0 or later
   * Filesystem functionality moved out of MRJobRunner into into 'fs' objects
     but forwarded from runners for backward compatibility
   * Changed exception hierarchy of mrjob.ssh (which is private but
     important)
   * Inline and local runners now inherit from the SimMRJobRunner class and thus share most
     of their implementation
   * Internal data structure for representing a step is much richer, allowing
     many cool future features (#479)
   * mrjob detects Hadoop version from EMR based on API responses instead of
     what's in the config (#611)
 * New features:
   * Support for non-Hadoop Streaming jar steps (#499)
   * Support for arbitrary commands as Hadoop Streaming
     mappers/combiners/reducers
   * mapper_pre_filter, combiner_pre_filter, and reducer_pre_filter allow
     running of a UNIX command in front of tasks to filter input outside of
     the interpreter
   * Hadoop runner uses PTY to print output from the Hadoop sub process to the
     console (#580)
   * mrjob knows how to terminate the job on cleanup (Ctrl+C closes the job).
     (#353)
   * Allow use of multiple -c flags on the command line (#420)
 * Bug fixes:
   * Silenced some incorrect warnings about ignored options in 'inline' runner
   * terminate_idle_job_flows uses the default configuration to terminate idle jobs (#559)
 * Removed deprecated functionality:
   * --hadoop-*-format
   * --*-protocol switches
   * MRJob.DEFAULT_*_PROTOCOL
   * MRJob.get_default_opts()
   * MRJob.protocols()
   * PROTOCOL_DICT
   * IF_SUCCESSFUL
   * DEFAULT_CLEANUP
   * S3Filesystem.get_s3_folder_keys()

v0.3.5, 2012-08-21 -- The Last Ride of v0.3.x[?]
 * EMR:
   * --pool-wait-minutes option lets you wait up to X minutes before creating a
     job flow (#455)
   * Job flow ID included in error messages on failure (#452)
   * JOB and JOB_FLOW cleanup options (#485, #455)
 * EMR and Hadoop:
   * Compatibility fixes related to deprecated options and Hadoop's bizarre
     non-sequential version numbers (#489, #534)
 * Other:
   * Warn when *_PROTOCOL is not a class (#490)
 * Bug fixes:
   * Unicode strings can be used when specifying interpreters (#431)
   * --enable-emr-logging no longer causes the wrong counters/logs to be parsed
     (#446)
   * TMP_DIR inserted into 'sort' environment variables (#477)
   * Setting hadoop_home in mrjob.conf works again
   * Gzipped input files work when specified with relative paths (#494)
   * Passthrough options are not re-ordered when sent to Hadoop Streaming
     (#509)

v0.3.4.1, 2012-06-12 -- The test suite doesn't catch everything...
 * Local mode doesn't try to send multiple mappers to the same output file
   when using multiple compressed files as input

v0.3.4, 2012-06-11 -- We are friendly people.
 * Experimental support for IronPython in the local and inline runners
 * set_status() and increment_counter() will encode messages/names of type
   'unicode' as UTF-8 when writing to Hadoop Streaming
 * EMR and Hadoop counter parsing is more correct
 * mrjob.tools.emr.fetch_logs fetches logs from S3 when asked instead of
   incorrectly refusing to do so
 * jobconf values can be booleans in mrjob.conf as well as 'true' and 'false'
   strings
 * hadoop_version can be a float in mrjob.conf, but a warning is printed to the
   console
 * Command line help is split across several --help-* commands
 * Local runner sorts output consistently

v0.3.3.2, 2012-04-10 -- It's a race [condition]!
 * Option parsing no longer dies when -- is used as an argument (#435)
 * Fixed race condition where two jobs can join same job flow thinking it is
   idle, delaying one of the jobs (#438)
 * Better error message when a config file contains no data for the current
   runner (#433)

v0.3.3.1, 2012-04-02 -- Hothothothothothothotfix
 * Fixed S3 locking mechanism parsing of last modified time to work around an
   inconsistency in the EMR API

v0.3.3, 2012-03-29 -- Bug...bug...bug...bug...bug...FEATURE!
 * EMR:
   * Error detection code follows symlinks in Hadoop logs (#396)
   * terminate_idle_job_flows locks job flows before terminating them (#391)
   * terminate_idle_job_flows -qq silences all output (#380)
 * Other fixes:
   * mr_tower_of_powers test no longer requires Testify (#395)
   * Various runner du() implementations no longer broken (#393, #394)
   * Hadoop counter parser regex handles long lines better (#388)
   * Hadoop counter parser regex is more correct (#305)
   * Better error when trying to parse YAML without PyYAML (#348)

v0.3.2, 2012-02-22 -- AMI versions, spot instances, and more
 * Docs:
   * 'Testing with mrjob' section in docs (includes #321)
   * MRJobRunner.counters() included in docs (#321)
   * terminate_idle_job_flows is spelled correctly in docs (#339)
 * Running jobs:
   * local mode:
     * Allow non-string jobconf values again (this changed in v0.3.0)
     * Don't split *.gz files (#333)
   * emr mode:
     * Spot instance support via ec2_*_instance_bid_price and renamed instance
       type/number options (#219)
     * ami_version option to allow switching between EMR AMIs (#306)
     * 'Error while reading from input file' displays correct file (#358)
     * python_bin used for bootstrap_python_packages instead of just 'python'
       (#355)
     * Pooling works with bootstrap_mrjob=False (#347)
     * Pooling makes sure a job flow has space for the new job before joining
       it (#324)
 * EMR tools:
   * create_job_flow no longer tries to use an option that does not exist
     (#349)
   * report_long_jobs tool alerts on jobs that have run for more than X hours
     (#345)
   * mrboss no longer spells stderr 'stsderr'
   * terminate_idle_job_flows counts jobs with pending (but not running)
     steps as idle (#365)
   * terminate_idle_job_flows can terminate job flows near the end of a
     billable hour (#319)
   * audit_usage breaks down job flows by pool (#239)
   * Various tools (e.g. audit_usage) get list of job flows correctly (#346)

v0.3.1, 2011-12-20 -- Nooooo there were bugs!
 * Instance-type command-line arguments always override mrjob.conf (Issue #311)
 * Fixed crash in mrjob.tools.emr.audit_usage (Issue #315)
 * Tests now use unittest; python setup.py test now works (Issue #292)

v0.3.0, 2011-12-07 -- Worth the wait
 * Configuration:
   * Saner mrjob.conf locations (Issue #97):
     * ~/.mrjob is deprecated in favor of ~/.mrjob.conf
     * searching in PYTHONPATH is deprecated
     * MRJOB_CONF environment variable for custom paths
 * Defining Jobs (MRJob):
   * Combiner support (Issue #74)
   * *_init() and *_final() methods for mappers, combiners, and reducers
     (Issue #124)
   * mapper/combiner/reducer methods no longer need to contain a yield
     statement if they emit no data
   * Protocols:
     * Protocols can be anything with read() and write() methods, and are
       instances by default (Issue #229)
     * Set protocols with the *_PROTOCOL attributes or by re-defining the
       *_protocol() methods
     * Built-in protocol classes cache the encoded and decoded value of the
       last key for faster decoding during reducing (Issue #230)
     * --*protocol switches and aliases are deprecated (Issue #106)
   * Set Hadoop formats with HADOOP_*_FORMAT attributes or the hadoop_*_format()
     methods (Issue #241)
     * --hadoop-*-format switches are deprecated
     * Hadoop formats can no longer be set from mrjob.conf
   * Set jobconf with JOBCONF attribute or the jobconf() method (in addition
     to --jobconf)
   * Set Hadoop partitioner class with --partitioner, PARTITIONER, or
     partitioner() (Issue #6)
   * Custom option parsing (Issue #172)
   * Use mrjob.compat.get_jobconf_value() to get jobconf values from environment
 * Running jobs:
   * All modes:
     * All runners are Hadoop-version aware and use the correct jobconf and
       combiner invocation styles (Issue #111)
     * All types of URIs can be passed through to Hadoop (Issue #53)
     * Speed up steps with no mapper by using cat (Issue #5)
     * Stream compressed files with cat() method (Issue #17)
     * hadoop_bin, python_bin, and ssh_bin can now all take switches (Issue #96)
     * job_name_prefix option is gone (was deprecated)
     * Better cleanup (Issue #10):
       * Separate cleanup_on_failure option
       * More granular cleanup options
     * Cleaner handling of passthrough options (Issue #32)
   * emr mode:
     * job flow pooling (Issue #26)
     * vastly improved log fetching via SSH (Issue #2)
       * New tool: mrjob.tools.emr.fetch_logs
     * default Hadoop version on EMR is 0.20 (was 0.18)
     * ec2_instance_type option now only sets instance type for slave nodes
       when there are multiple EC2 instances (Issue #66)
     * New tool: mrjob.tools.emr.mrboss for running commands on all nodes and
       saving output locally
   * inline mode:
     * Supports cmdenv (Issue #136)
     * Passthrough options can now affect steps list (Issue #301)
   * local mode:
     * Runs 2 mappers and 2 reducers in parallel by default (Issue #228)
     * Preliminary Hadoop simulation for some jobconf variables (Issue #86)
 * Misc:
   * boto 2.0+ is now required (Issue #92)
   * Removed debian packaging (should be handled separately)

v0.2.8, 2011-09-07 -- Bugfixes and betas
 * Fix log parsing crash dealing with timeout errors
 * Make mr_travelling_salesman.py work with simplejson
 * Add emr_additional_info option, to support EMR beta features
 * Remove debian packaging (should be handled separately)
 * Fix crash when creating tmp bucket for job in us-east-1

v0.2.7, 2011-07-12 -- Hooray for interns!
 * All runner options can be set from the command line (Issue #121)
   * Including for mrjob.tools.emr.create_job_flow (Issue #142)
 * New EMR options:
   * availability_zone (Issue #72)
   * bootstrap_actions (Issue #69)
   * enable_emr_debugging (Issue #133)
 * Read counters from EMR log files (Issue #134)
 * Clean old files out of S3 with mrjob.tools.emr.s3_tmpwatch (Issue #9)
 * EMR parses and reports job failure due to steps timing out (Issue #15)
 * EMR bootstrap files are no longer made public on S3 (Issue #70)
 * mrjob.tools.emr.terminate_idle_job_flows handles custom hadoop streaming
   jars correctly (Issue #116)
 * LocalMRJobRunner separates out counters by step (Issue #28)
 * bootstrap_python_packages works regardless of tarball name (Issue #49)
 * mrjob always creates temp buckets in the correct AWS region (Issue #64)
 * Catch abuse of __main__ in jobs (Issue #78)
 * Added mr_travelling_salesman example

v0.2.6, 2011-05-24 -- Hadoop 0.20 in EMR, inline runner, and more
* Set Hadoop to run on EMR with --hadoop-version (Issue #71).
   * Default is still 0.18, but will change to 0.20 in mrjob v0.3.0.
 * New inline runner, for testing locally with a debugger
 * New --strict-protocols option, to catch unencodable data (Issue #76)
 * Added steps_python_bin option (for use with virtualenv)
 * mrjob no longer chokes when asked to run on an EMR job flow running
   Hadoop 0.20 (Issue #110)
 * mrjob no longer chokes on job flows with no LogUri (Issue #112)

v0.2.5, 2011-04-29 -- Hadoop input and output formats
 * Added hadoop_input/output_format options
 * You can now specify a custom Hadoop streaming jar (hadoop_streaming_jar)
 * extra args to hadoop now come before -mapper/-reducer on EMR, so
   that e.g. -libjar will work (worked in hadoop mode since v0.2.2)
 * hadoop mode now supports s3n:// URIs (Issue #53)

v0.2.4, 2011-03-09 -- fix bootstrapping mrjob
 * Fix bootstrapping of mrjob in hadoop and local mode (Issue #89)
 * SSH tunnels try to use the same port for the same job flow (Issue #67)
 * Added mr_postfix_bounce and mr_pegasos_svm to examples.
 * Retry on spurious 505s from EMR API

v0.2.3, 2011-02-24 -- boto compatibility
 * Fix incompatibility with boto 2.0b4 (Issue #91)

v0.2.2, 2011-02-15 -- GET/POST EMR issue
 * Use POST requests for most EMR queries (EMR was choking on large GETs)
 * find_probable_cause_of_failure() ignores transient errors (Issue #31)
 * --hadoop-arg now actually works (Issue #79)
   * on Hadoop, extra args are added first, so you can set e.g. -libjar
 * S3 buckets may now have . in their names
 * MRJob scripts now respect --quiet (Issue #84)
 * added --no-output option for MRJob scripts (Issue #81)
 * added --python-bin option (Issue #54)

v0.2.1, 2010-11-17 -- laststatechangereason bugfix
 * Don't assume EMR sets laststatechangereason

v0.2.0, 2010-11-15 -- Many bugfixes, Windows support
 * New Features/Changes:
   * EMRJobRunner now prints % of mappers and reducers completed when you
     enable the SSH tunnel.
   * Added mr_page_rank example
   * Added mrjob.tools.emr.audit_usage script (Issue #21)
   * You can specify alternate job owners with the "owner" option. Useful for
     auditing usage. (Issue #59)
   * The job_name_prefix option has been renamed to label (the old name still
     works but is deprecated)
   * bootstrap_cmds and bootstrap_scripts no longer automatically invoke sudo
 * Bugs Fixed/Cleanup:
   * bootstrap files no longer get uploaded to S3 twice (Issue #8)
   * When using add_file_option(), show_steps() can now see the local version
     of the file (Issue #45)
   * Now works on Windows (Issue #46)
   * No longer requires external jar, tar, or zip binaries (Issue #47)
   * mrjob-* scratch bucket is only created as needed (Issue #50)
   * Can now specify us-east-1 region explicitly (Issue #58)
   * mrjob.tools.emr.terminate_idle_job_flows leaves Hive jobs alone (Issue #60)

v0.1.0, 2010-10-28 -- Same code, better version. It's official!

v0.1.0-pre3, 2010-10-27 -- Pre-release to run Yelp code against
 * Added debian packaging
 * mrjob bootstrapping can now deal with symlinks in site-packages/mrjob
 * MRJobRunner.stream_output() can now be called multiple times

v0.1.0-pre2, 2010-10-25 -- Second pre-release after testing
 * Fixed small bugs that broke Python 2.5.1 and Python 2.7
 * Fixed reading mrjob.conf without yaml installed
 * Fix tests to work with modern simplejson and pipes.quote()
 * Auto-create temp bucket on S3 if we don't have one (Issue #16)
 * Auto-infer AWS region from bucket (Issue #7)
 * --steps now passes in all extra args (e.g. --protocol) (Issue #4)
 * Better docs

v0.1.0-pre1, 2010-10-21 -- Initial pre-release. YMMV!<|MERGE_RESOLUTION|>--- conflicted
+++ resolved
@@ -1,5 +1,4 @@
-<<<<<<< HEAD
-v0.6.0, 2017-06-?? -- ???
+v0.6.0, 2017-09-?? -- ???
  * enable_emr_debugging works with 4.x AMIs and later
  * use boto3 instead of boto
    * removed make_*_conn() from EMRJobRunner (use make_*_client())
@@ -102,11 +101,10 @@
    * --partitioner
  * removed deprecated JOB_FLOW and *SCRATCH cleanup types
  * mrjob.cat is no longer executable
-=======
+
 v0.5.11, 2017-08-28 -- tweak report-long-jobs
  * report-long-jobs tool can exclude jobs based on tag (#1636)
  * mrjob won't crash when inspecting instance fleet clusters (#1639)
->>>>>>> c4268d95
 
 v0.5.10, 2017-05-12 -- loose ends
  * JSON protcols use rapidjson if ujson unavailable (#1579)
