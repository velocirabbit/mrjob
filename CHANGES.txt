--- conflicted
+++ resolved
@@ -1,5 +1,4 @@
-<<<<<<< HEAD
-v0.6.0, 2017-03-?? -- ???
+v0.6.0, 2017-04-?? -- ???
  * removed deprecated INPUT, OUTPUT attributes from JarStep
  * removed deprecated filesystem methods:
    * path_exists()
@@ -76,7 +75,7 @@
  * removed deprecated switches:
    * --partitioner
  * removed deprecated JOB_FLOW and *SCRATCH cleanup types
-=======
+
 v0.5.9, 2017-03-20 -- Docker hooks
  * fixes which affect Docker:
    * task_python_bin option, used by tasks but not setup script (#1394)
@@ -87,7 +86,6 @@
    * work around `sh -e` setup script bug on AMI 5.2.0+ (#1548)
    * renamed emr_applications option to "applications" (#1420)
  * small fix to terminate-idle-cluster command's S3 "locking" code (#1545)
->>>>>>> a3607579
 
 v0.5.8, 2017-02-01 -- upload_dirs, pre-filters
  * automatically tarball and upload directories with --dir, setup hooks (#23)
