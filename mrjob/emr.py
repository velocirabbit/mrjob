--- conflicted
+++ resolved
@@ -351,12 +351,6 @@
             'ec2_core_instance_type': 'm1.medium',
             'ec2_master_instance_type': 'm1.medium',
             'emr_job_flow_pool_name': 'default',
-<<<<<<< HEAD
-            'hadoop_version': None,  # override runner default
-=======
-            'hadoop_streaming_jar_on_emr': (
-                '/home/hadoop/contrib/streaming/hadoop-streaming.jar'),
->>>>>>> 14504318
             'mins_to_end_of_hour': 5.0,
             'num_ec2_core_instances': 0,
             'num_ec2_instances': 1,
