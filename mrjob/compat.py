--- conflicted
+++ resolved
@@ -622,11 +622,7 @@
 
 def map_version(version, version_map):
     """Allows you to look up something by version (e.g. which jobconf variable
-<<<<<<< HEAD
     to use, specifying only the versions where that value changed.
-=======
-    to use), specifying only the versions where that value changed.
->>>>>>> 14504318
 
     *version* is a string
 
