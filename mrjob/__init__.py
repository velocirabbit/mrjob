# Copyright 2009-2011 Yelp
#
# Licensed under the Apache License, Version 2.0 (the "License");
# you may not use this file except in compliance with the License.
# You may obtain a copy of the License at
#
# http://www.apache.org/licenses/LICENSE-2.0
#
# Unless required by applicable law or agreed to in writing, software
# distributed under the License is distributed on an "AS IS" BASIS,
# WITHOUT WARRANTIES OR CONDITIONS OF ANY KIND, either express or implied.
# See the License for the specific language governing permissions and
# limitations under the License.

"""Write and run Hadoop Streaming jobs on Amazon Elastic MapReduce or your own Hadoop cluster.
"""

__author__ = 'David Marin <dave@yelp.com>'

__credits__ = [
    'Jim Blomo <jblomo@yelp.com>',
    'James Brown <jbrown@yelp.com>',
    'Adam Derewecki <derewecki@gmail.com>',
    'Benjamin Goldenberg <benjamin@yelp.com',
    'Peter Harrington <peter.b.harrington@gmail.com>',
    'Brett Hoerner <brett@bretthoerner.com>',
    'Matt Jones <mattj@yelp.com>',
    'Julian Krause <juliank@yelp.com>',
    'Robert Leftwich <rl.0x0@eml.cc>',
    'Jimmy Retzlaff <jretz@yelp.com>',
    'Ned Rockson <ned@tellapart.com>',
    'Steve Spencer <steve@bigfrog.net>',
    'Paul Wais <pwais@yelp.com>',
]

<<<<<<< HEAD
__version__ = '0.3.0-dev'
=======
__version__ = '0.2.6-dev'
>>>>>>> b82750b0
<|MERGE_RESOLUTION|>--- conflicted
+++ resolved
@@ -33,8 +33,4 @@
     'Paul Wais <pwais@yelp.com>',
 ]
 
-<<<<<<< HEAD
-__version__ = '0.3.0-dev'
-=======
-__version__ = '0.2.6-dev'
->>>>>>> b82750b0
+__version__ = '0.3.0-dev'